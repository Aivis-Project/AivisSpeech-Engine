--- conflicted
+++ resolved
@@ -39,9 +39,8 @@
 
 
 def generate_licenses() -> list[License]:
+    python_version = "3.11.9"
     licenses: list[License] = []
-
-<<<<<<< HEAD
     licenses += [
         License(
             name="VOICEVOX ENGINE",
@@ -79,9 +78,6 @@
             text="https://raw.githubusercontent.com/pytorch/pytorch/master/LICENSE",
             license_text_type="remote_address",
         ),
-    ]
-    python_version = "3.11.9"
-    licenses += [
         License(
             name="Python",
             version=python_version,
@@ -91,8 +87,6 @@
         )
     ]
 
-=======
->>>>>>> db8fdd29
     # pip
     try:
         pip_licenses_output = subprocess.run(
@@ -231,169 +225,6 @@
 
         licenses.append(license)
 
-<<<<<<< HEAD
-=======
-    python_version = "3.11.3"
-
-    licenses += [
-        # https://sourceforge.net/projects/open-jtalk/files/Open%20JTalk/open_jtalk-1.11/
-        License(
-            name="Open JTalk",
-            version="1.11",
-            license="Modified BSD license",
-            text="docs/licenses/open_jtalk/COPYING",
-            license_text_type="local_address",
-        ),
-        License(
-            name="MeCab",
-            version=None,
-            license="Modified BSD license",
-            text="docs/licenses/open_jtalk/mecab/COPYING",
-            license_text_type="local_address",
-        ),
-        License(
-            name="NAIST Japanese Dictionary",
-            version=None,
-            license="Modified BSD license",
-            text="docs/licenses//open_jtalk/mecab-naist-jdic/COPYING",
-            license_text_type="local_address",
-        ),
-        License(
-            name='HTS Voice "Mei"',
-            version=None,
-            license="Creative Commons Attribution 3.0 license",
-            text="https://raw.githubusercontent.com/r9y9/pyopenjtalk/master/pyopenjtalk/htsvoice/LICENSE_mei_normal.htsvoice",  # noqa: B950
-            license_text_type="remote_address",
-        ),
-        License(
-            name="VOICEVOX CORE",
-            version=None,
-            license="MIT license",
-            text="https://raw.githubusercontent.com/VOICEVOX/voicevox_core/main/LICENSE",
-            license_text_type="remote_address",
-        ),
-        License(
-            name="VOICEVOX ENGINE",
-            version=None,
-            license="LGPL license",
-            text="https://raw.githubusercontent.com/VOICEVOX/voicevox_engine/master/LGPL_LICENSE",
-            license_text_type="remote_address",
-        ),
-        License(
-            name="world",
-            version=None,
-            license="Modified BSD license",
-            text="https://raw.githubusercontent.com/mmorise/World/master/LICENSE.txt",
-            license_text_type="remote_address",
-        ),
-        License(
-            name="PyTorch",
-            version="1.9.0",
-            license="BSD-style license",
-            text="https://raw.githubusercontent.com/pytorch/pytorch/master/LICENSE",
-            license_text_type="remote_address",
-        ),
-        License(
-            name="ONNX Runtime",
-            version="1.13.1",
-            license="MIT license",
-            text="https://raw.githubusercontent.com/microsoft/onnxruntime/master/LICENSE",
-            license_text_type="remote_address",
-        ),
-        License(
-            name="Python",
-            version=python_version,
-            license="Python Software Foundation License",
-            text=f"https://raw.githubusercontent.com/python/cpython/v{python_version}/LICENSE",
-            license_text_type="remote_address",
-        ),
-        # OpenBLAS
-        License(
-            name="OpenBLAS",
-            version=None,
-            license="BSD 3-clause license",
-            text="https://raw.githubusercontent.com/xianyi/OpenBLAS/develop/LICENSE",
-            license_text_type="remote_address",
-        ),
-        License(
-            name="libsndfile-binaries",
-            version="1.2.0",
-            license="LGPL-2.1 license",
-            text="https://raw.githubusercontent.com/bastibe/libsndfile-binaries/d9887ef926bb11cf1a2526be4ab6f9dc690234c0/COPYING",  # noqa: B950
-            license_text_type="remote_address",
-        ),
-        License(
-            name="libogg",
-            version="1.3.5",
-            license="BSD 3-clause license",
-            text="https://raw.githubusercontent.com/xiph/ogg/v1.3.5/COPYING",
-            license_text_type="remote_address",
-        ),
-        License(
-            name="libvorbis",
-            version="1.3.7",
-            license="BSD 3-clause license",
-            text="https://raw.githubusercontent.com/xiph/vorbis/v1.3.7/COPYING",
-            license_text_type="remote_address",
-        ),
-        # libflac
-        License(
-            name="FLAC",
-            version="1.4.2",
-            license="Xiph.org's BSD-like license",
-            text="https://raw.githubusercontent.com/xiph/flac/1.4.2/COPYING.Xiph",
-            license_text_type="remote_address",
-        ),
-        # libopus
-        License(
-            name="Opus",
-            version="1.3.1",
-            license="BSD 3-clause license",
-            text="https://raw.githubusercontent.com/xiph/opus/v1.3.1/COPYING",
-            license_text_type="remote_address",
-        ),
-        # https://sourceforge.net/projects/mpg123/files/mpg123/1.30.2/
-        License(
-            name="mpg123",
-            version="1.30.2",
-            license="LGPL-2.1 license",
-            text="docs/licenses/mpg123/COPYING",
-            license_text_type="local_address",
-        ),
-        # liblame
-        # https://sourceforge.net/projects/lame/files/lame/3.100/
-        License(
-            name="lame",
-            version="3.100",
-            license="LGPL-2.0 license",
-            text="https://svn.code.sf.net/p/lame/svn/tags/RELEASE__3_100/lame/COPYING",
-            license_text_type="remote_address",
-        ),
-        # license text from CUDA 11.8.0
-        # https://developer.nvidia.com/cuda-11-8-0-download-archive?target_os=Windows&target_arch=x86_64&target_version=10&target_type=exe_local # noqa: B950
-        # https://developer.download.nvidia.com/compute/cuda/11.8.0/local_installers/cuda_11.8.0_522.06_windows.exe # noqa: B950
-        # cuda_11.8.0_522.06_windows.exe (cuda_documentation/Doc/EULA.txt)
-        License(
-            name="CUDA Toolkit",
-            version="11.8.0",
-            license=None,
-            text="docs/licenses/cuda/EULA.txt",
-            license_text_type="local_address",
-        ),
-        # license text from cuDNN v8.9.2 (June 1st, 2023), for CUDA 11.x, cuDNN Library for Windows # noqa: B950
-        # https://developer.nvidia.com/rdp/cudnn-archive # noqa: B950
-        # https://developer.download.nvidia.com/compute/cudnn/redist/cudnn/windows-x86_64/cudnn-windows-x86_64-8.9.2.26_cuda11-archive.zip # noqa: B950
-        # cudnn-windows-x86_64-8.9.2.26_cuda11-archive.zip (cudnn-windows-x86_64-8.9.2.26_cuda11-archive/LICENSE) # noqa: B950
-        License(
-            name="cuDNN",
-            version="8.9.2",
-            license=None,
-            text="docs/licenses/cudnn/LICENSE",
-            license_text_type="local_address",
-        ),
-    ]
-
->>>>>>> db8fdd29
     return licenses
 
 
