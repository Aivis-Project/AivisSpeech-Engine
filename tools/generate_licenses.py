"""
VOICEVOX ENGINE の実行に必要なライブラリのライセンス一覧を作成する。

実行環境にインストールされている Python ライブラリのライセンス一覧を取得する。
一覧に対し、ハードコードされたライセンス一覧を追加する。
ライセンス一覧をファイルとして出力する。
"""

import argparse
import json
import subprocess
import sys
import urllib.request
from dataclasses import dataclass
from pathlib import Path
from typing import Literal, assert_never

from pydantic import TypeAdapter


def _get_license_text(text_url: str) -> str:
    """URL が指すテキストを取得する。"""
    with urllib.request.urlopen(text_url) as res:
        # NOTE: `urlopen` 返り値の型が貧弱なため型チェックを無視する
        return res.read().decode()  # type: ignore


@dataclass
class _PipLicense:
    """`pip-license` により得られる依存ライブラリの情報"""

    License: str
    Name: str
    URL: str
    Version: str
    LicenseText: str


_pip_licenses_adapter = TypeAdapter(list[_PipLicense])


def _acquire_licenses_of_pip_managed_libraries() -> list[_PipLicense]:
    """Pipで管理されている依存ライブラリのライセンス情報を取得する。"""
    # ライセンス一覧を取得する
    try:
        pip_licenses_json = subprocess.run(
            [
                sys.executable,
                "-m",
                "piplicenses",
                "--from=mixed",
                "--format=json",
                "--with-urls",
                "--with-license-file",
                "--no-license-path",
            ],
            capture_output=True,
            check=True,
        ).stdout.decode()
<<<<<<< HEAD
    except subprocess.CalledProcessError as err:
        raise Exception(
            f"command output:\n{err.stderr and err.stderr.decode()}"
        ) from err

    licenses_json = json.loads(pip_licenses_output)
    for license_json in licenses_json:
        # ライセンス文を pip 外で取得されたもので上書きする
        package_name: str = license_json["Name"].lower()
        if license_json["LicenseText"] == "UNKNOWN":
            if package_name == "core" and license_json["Version"] == "0.0.0":
                continue
            # NVIDIA ランタイムはライセンス生成をスキップ
            if package_name.startswith("nvidia-"):
                continue
            elif package_name == "e2k":
                text_url = (
                    "https://raw.githubusercontent.com/Patchethium/e2k/master/LICENSE"
                )
                license_json["LicenseText"] = get_license_text(text_url)
            elif package_name == "future":
                text_url = "https://raw.githubusercontent.com/PythonCharmers/python-future/master/LICENSE.txt"
                license_json["LicenseText"] = get_license_text(text_url)
            elif package_name == "license-expression":
                text_url = "https://raw.githubusercontent.com/aboutcode-org/license-expression/main/license-expression.ABOUT"
                license_json["LicenseText"] = get_license_text(text_url)
            elif package_name == "packageurl-python":
                text_url = "https://raw.githubusercontent.com/package-url/packageurl-python/main/mit.LICENSE"
                license_json["LicenseText"] = get_license_text(text_url)
            elif package_name == "pefile":
                text_url = (
                    "https://raw.githubusercontent.com/erocarrera/pefile/master/LICENSE"
                )
                license_json["LicenseText"] = get_license_text(text_url)
            elif package_name == "pip-requirements-parser":
                text_url = "https://raw.githubusercontent.com/aboutcode-org/pip-requirements-parser/main/apache-2.0.LICENSE"
                license_json["LicenseText"] = get_license_text(text_url)
            elif package_name == "pyopenjtalk":
                text_url = "https://raw.githubusercontent.com/r9y9/pyopenjtalk/master/LICENSE.md"
                license_json["LicenseText"] = get_license_text(text_url)
            elif package_name == "python-multipart":
                text_url = "https://raw.githubusercontent.com/andrew-d/python-multipart/master/LICENSE.txt"
                license_json["LicenseText"] = get_license_text(text_url)
            elif package_name == "romkan":
                text_url = "https://raw.githubusercontent.com/soimort/python-romkan/master/LICENSE"
                license_json["LicenseText"] = get_license_text(text_url)
            elif package_name == "distlib":
                text_url = "https://bitbucket.org/pypa/distlib/raw/7d93712134b28401407da27382f2b6236c87623a/LICENSE.txt"
                license_json["LicenseText"] = get_license_text(text_url)
            elif package_name == "jsonschema":
                text_url = "https://raw.githubusercontent.com/python-jsonschema/jsonschema/dbc398245a583cb2366795dc529ae042d10c1577/COPYING"
                license_json["LicenseText"] = get_license_text(text_url)
            elif package_name == "lockfile":
                text_url = (
                    "https://opendev.org/openstack/pylockfile/raw/tag/0.12.2/LICENSE"
                )
                license_json["LicenseText"] = get_license_text(text_url)
            elif package_name == "platformdirs":
                text_url = "https://raw.githubusercontent.com/platformdirs/platformdirs/aa671aaa97913c7b948567f4d9c77d4f98bfa134/LICENSE"
                license_json["LicenseText"] = get_license_text(text_url)
            elif package_name == "webencodings":
                text_url = "https://raw.githubusercontent.com/gsnedders/python-webencodings/fa2cb5d75ab41e63ace691bc0825d3432ba7d694/LICENSE"
                license_json["LicenseText"] = get_license_text(text_url)
            elif package_name == "antlr4-python3-runtime":
                text_url = (
                    "https://raw.githubusercontent.com/antlr/antlr4/v4.11.1/LICENSE.txt"
                )
                license_json["LicenseText"] = get_license_text(text_url)
            elif package_name == "flatbuffers":
                text_url = "https://raw.githubusercontent.com/google/flatbuffers/v24.3.25/LICENSE"
                license_json["LicenseText"] = get_license_text(text_url)
            elif package_name == "gputil":
                text_url = "https://raw.githubusercontent.com/anderskm/gputil/refs/heads/master/LICENSE.txt"
                license_json["LicenseText"] = get_license_text(text_url)
            elif package_name == "gradio_client":
                text_url = "https://raw.githubusercontent.com/gradio-app/gradio/v3.41.0/LICENSE"
                license_json["LicenseText"] = get_license_text(text_url)
            elif package_name == "jieba":
                text_url = (
                    "https://raw.githubusercontent.com/fxsjy/jieba/v0.42.1/LICENSE"
                )
                license_json["LicenseText"] = get_license_text(text_url)
            elif package_name == "loguru":
                text_url = (
                    "https://raw.githubusercontent.com/Delgan/loguru/0.7.3/LICENSE"
                )
                license_json["LicenseText"] = get_license_text(text_url)
            elif package_name == "primepy":
                text_url = "https://raw.githubusercontent.com/janaindrajit/primePy/9c98276fee5211e8761dfc03c9a1e02127e09e4a/LICENSE"
                license_json["LicenseText"] = get_license_text(text_url)
            elif package_name == "pyproject_hooks":
                text_url = "https://raw.githubusercontent.com/pypa/pyproject-hooks/v1.1.0/LICENSE"
                license_json["LicenseText"] = get_license_text(text_url)
            elif package_name == "pywin32":
                continue  # ライセンスファイルがリポジトリにない
            elif package_name == "safetensors":
                text_url = "https://raw.githubusercontent.com/huggingface/safetensors/v0.4.3/LICENSE"
                license_json["LicenseText"] = get_license_text(text_url)
            elif package_name == "sentencepiece":
                text_url = "https://raw.githubusercontent.com/google/sentencepiece/v0.2.0/LICENSE"
                license_json["LicenseText"] = get_license_text(text_url)
            elif package_name == "sudachipy":
                text_url = "https://raw.githubusercontent.com/WorksApplications/sudachi.rs/v0.6.8/LICENSE"
                license_json["LicenseText"] = get_license_text(text_url)
            elif package_name == "tokenizers":
                text_url = "https://raw.githubusercontent.com/huggingface/tokenizers/v0.19.1/LICENSE"
                license_json["LicenseText"] = get_license_text(text_url)
            elif package_name == "triton":
                text_url = "https://raw.githubusercontent.com/triton-lang/triton/v2.1.0/LICENSE"
                license_json["LicenseText"] = get_license_text(text_url)
            elif package_name == "types-pyyaml":
                text_url = "https://raw.githubusercontent.com/python/typeshed/57f3dcac8dbed008479b251512975901a0206deb/LICENSE"
                license_json["LicenseText"] = get_license_text(text_url)
            elif package_name == "wmi":
                continue  # ライセンスファイルがリポジトリにない
            else:
=======
    except subprocess.CalledProcessError as e:
        raise Exception(f"command output:\n{e.stderr and e.stderr.decode()}") from e
    # ライセンス情報の形式をチェックする
    licenses = _pip_licenses_adapter.validate_json(pip_licenses_json)
    return licenses


class _License:
    def __init__(
        self,
        package_name: str,
        package_version: str | None,
        license_name: str | None,
        license_text: str,
        license_text_type: Literal["raw", "local_address", "remote_address"],
    ):
        self.package_name = package_name
        self.package_version = package_version
        self.license_name = license_name

        match license_text_type:
            case "raw":
                self.license_text = license_text
            case "local_address":
                # ライセンステキストをローカルのライセンスファイルから抽出する
                self.license_text = Path(license_text).read_text(encoding="utf8")
            case "remote_address":
                self.license_text = _get_license_text(license_text)
            case _:
                assert_never("型で保護され実行されないはずのパスが実行されました")


def _update_licenses(pip_licenses: list[_PipLicense]) -> list[_License]:
    """pip から取得したライセンス情報の抜けを補完する。"""
    package_to_license_url: dict[str, str] = {
        # "package_name": "https://license.adress.com/v0.0.0/LICENSE.txt",
    }

    updated_licenses = []

    for pip_license in pip_licenses:
        package_name = pip_license.Name.lower()

        # ライセンス文が pip から取得できていない場合、pip 外から補う
        if pip_license.LicenseText == "UNKNOWN":
            if package_name not in package_to_license_url:
>>>>>>> 1226b054
                # ライセンスがpypiに無い
                raise Exception(f"No License info provided for {package_name}")
            text_url = package_to_license_url[package_name]
            pip_license.LicenseText = _get_license_text(text_url)

        # soxr
        if package_name == "soxr":
            text_url = "https://raw.githubusercontent.com/dofuuz/python-soxr/v0.3.6/LICENSE.txt"
            pip_license.LicenseText = _get_license_text(text_url)

        updated_licenses.append(
            _License(
                package_name=pip_license.Name,
                package_version=pip_license.Version,
                license_name=pip_license.License,
                license_text=pip_license.LicenseText,
                license_text_type="raw",
            )
        )

<<<<<<< HEAD
        licenses.append(license)
=======
    return updated_licenses


class _LicenseError(Exception):
    """License違反が検出された。"""

    pass


def _validate_license_compliance(licenses: list[_License]) -> None:
    for license in licenses:
        # ライセンスを確認する
        license_names_str = license.license_name or ""
        license_names = license_names_str.split("; ")
        for license_name in license_names:
            if license_name in [
                "GNU General Public License v2 (GPLv2)",
                "GNU General Public License (GPL)",
                "GNU General Public License v3 (GPLv3)",
                "GNU Affero General Public License v3 (AGPL-3)",
            ]:
                raise _LicenseError(
                    f"ライセンス違反: {license.package_name} is {license.license_name}"
                )

>>>>>>> 1226b054

def _add_licenses_manually(licenses: list[_License]) -> None:
    python_version = "3.11.9"

    licenses = [
        License(
            package_name="VOICEVOX ENGINE",
            package_version=None,
            license_name="LGPL license",
            license_text="https://raw.githubusercontent.com/VOICEVOX/voicevox_engine/master/LGPL_LICENSE",
            license_text_type="remote_address",
        ),
        # https://sourceforge.net/projects/open-jtalk/files/Open%20JTalk/open_jtalk-1.11/
        _License(
            package_name="Open JTalk",
            package_version="1.11",
            license_name="Modified BSD license",
            license_text="tools/licenses/open_jtalk/COPYING",
            license_text_type="local_address",
        ),
        _License(
            package_name="MeCab",
            package_version=None,
            license_name="Modified BSD license",
            license_text="tools/licenses/open_jtalk/mecab/COPYING",
            license_text_type="local_address",
        ),
        _License(
            package_name="NAIST Japanese Dictionary",
            package_version=None,
            license_name="Modified BSD license",
            license_text="tools/licenses/open_jtalk/mecab-naist-jdic/COPYING",
            license_text_type="local_address",
        ),
<<<<<<< HEAD
        License(
            package_name="World",
=======
        _License(
            package_name='HTS Voice "Mei"',
            package_version=None,
            license_name="Creative Commons Attribution 3.0 license",
            license_text="https://raw.githubusercontent.com/r9y9/pyopenjtalk/master/pyopenjtalk/htsvoice/LICENSE_mei_normal.htsvoice",
            license_text_type="remote_address",
        ),
        _License(
            package_name="VOICEVOX CORE",
            package_version=None,
            license_name="MIT license",
            license_text="https://raw.githubusercontent.com/VOICEVOX/voicevox_core/main/LICENSE",
            license_text_type="remote_address",
        ),
        _License(
            package_name="VOICEVOX ENGINE",
            package_version=None,
            license_name="LGPL license",
            license_text="https://raw.githubusercontent.com/VOICEVOX/voicevox_engine/master/LGPL_LICENSE",
            license_text_type="remote_address",
        ),
        _License(
            package_name="world",
>>>>>>> 1226b054
            package_version=None,
            license_name="Modified BSD license",
            license_text="https://raw.githubusercontent.com/mmorise/World/master/LICENSE.txt",
            license_text_type="remote_address",
        ),
        _License(
            package_name="PyTorch",
            package_version="2.3.1",
            license_name="BSD-style license",
            license_text="https://raw.githubusercontent.com/pytorch/pytorch/master/LICENSE",
            license_text_type="remote_address",
        ),
<<<<<<< HEAD
        License(
=======
        _License(
            package_name="ONNX Runtime",
            package_version="1.13.1",
            license_name="MIT license",
            license_text="https://raw.githubusercontent.com/microsoft/onnxruntime/master/LICENSE",
            license_text_type="remote_address",
        ),
        _License(
>>>>>>> 1226b054
            package_name="Python",
            package_version=python_version,
            license_name="Python Software Foundation License",
            license_text=f"https://raw.githubusercontent.com/python/cpython/v{python_version}/LICENSE",
            license_text_type="remote_address",
        ),
<<<<<<< HEAD
    ] + licenses  # 前方に追加
=======
        _License(
            package_name="libsndfile-binaries",
            package_version="1.2.0",
            license_name="LGPL-2.1 license",
            license_text="https://raw.githubusercontent.com/bastibe/libsndfile-binaries/d9887ef926bb11cf1a2526be4ab6f9dc690234c0/COPYING",
            license_text_type="remote_address",
        ),
        _License(
            package_name="libogg",
            package_version="1.3.5",
            license_name="BSD 3-clause license",
            license_text="https://raw.githubusercontent.com/xiph/ogg/v1.3.5/COPYING",
            license_text_type="remote_address",
        ),
        _License(
            package_name="libvorbis",
            package_version="1.3.7",
            license_name="BSD 3-clause license",
            license_text="https://raw.githubusercontent.com/xiph/vorbis/v1.3.7/COPYING",
            license_text_type="remote_address",
        ),
        # libflac
        _License(
            package_name="FLAC",
            package_version="1.4.2",
            license_name="Xiph.org's BSD-like license",
            license_text="https://raw.githubusercontent.com/xiph/flac/1.4.2/COPYING.Xiph",
            license_text_type="remote_address",
        ),
        # libopus
        _License(
            package_name="Opus",
            package_version="1.3.1",
            license_name="BSD 3-clause license",
            license_text="https://raw.githubusercontent.com/xiph/opus/v1.3.1/COPYING",
            license_text_type="remote_address",
        ),
        # https://sourceforge.net/projects/mpg123/files/mpg123/1.30.2/
        _License(
            package_name="mpg123",
            package_version="1.30.2",
            license_name="LGPL-2.1 license",
            license_text="tools/licenses/mpg123/COPYING",
            license_text_type="local_address",
        ),
        # liblame
        # https://sourceforge.net/projects/lame/files/lame/3.100/
        _License(
            package_name="lame",
            package_version="3.100",
            license_name="LGPL-2.0 license",
            license_text="https://svn.code.sf.net/p/lame/svn/tags/RELEASE__3_100/lame/COPYING",
            license_text_type="remote_address",
        ),
        # license text from CUDA 11.8.0
        # https://developer.nvidia.com/cuda-11-8-0-download-archive?target_os=Windows&target_arch=x86_64&target_version=10&target_type=exe_local
        # https://developer.download.nvidia.com/compute/cuda/11.8.0/local_installers/cuda_11.8.0_522.06_windows.exe
        # cuda_11.8.0_522.06_windows.exe (cuda_documentation/Doc/EULA.txt)
        _License(
            package_name="CUDA Toolkit",
            package_version="11.8.0",
            license_name=None,
            license_text="tools/licenses/cuda/EULA.txt",
            license_text_type="local_address",
        ),
        # license text from cuDNN v8.9.2 (June 1st, 2023), for CUDA 11.x, cuDNN Library for Windows
        # https://developer.nvidia.com/rdp/cudnn-archive
        # https://developer.download.nvidia.com/compute/cudnn/redist/cudnn/windows-x86_64/cudnn-windows-x86_64-8.9.2.26_cuda11-archive.zip
        # cudnn-windows-x86_64-8.9.2.26_cuda11-archive.zip (cudnn-windows-x86_64-8.9.2.26_cuda11-archive/LICENSE)
        _License(
            package_name="cuDNN",
            package_version="8.9.2",
            license_name=None,
            license_text="tools/licenses/cudnn/LICENSE",
            license_text_type="local_address",
        ),
    ]
>>>>>>> 1226b054


def _generate_licenses() -> list[_License]:
    pip_licenses = _acquire_licenses_of_pip_managed_libraries()
    licenses = _update_licenses(pip_licenses)
    _validate_license_compliance(licenses)
    _add_licenses_manually(licenses)

    return licenses


if __name__ == "__main__":
    parser = argparse.ArgumentParser()
    parser.add_argument("-o", "--output_path", type=str)
    args = parser.parse_args()

    output_path = args.output_path

    licenses = _generate_licenses()

    # dump
    out = Path(output_path).open("w") if output_path else sys.stdout
    json.dump(
        [
            {
                "name": license.package_name,
                "version": license.package_version,
                "license": license.license_name,
                "text": license.license_text,
            }
            for license in licenses
        ],
        out,
    )<|MERGE_RESOLUTION|>--- conflicted
+++ resolved
@@ -1,5 +1,5 @@
 """
-VOICEVOX ENGINE の実行に必要なライブラリのライセンス一覧を作成する。
+AivisSpeech Engine の実行に必要なライブラリのライセンス一覧を作成する。
 
 実行環境にインストールされている Python ライブラリのライセンス一覧を取得する。
 一覧に対し、ハードコードされたライセンス一覧を追加する。
@@ -40,7 +40,7 @@
 
 
 def _acquire_licenses_of_pip_managed_libraries() -> list[_PipLicense]:
-    """Pipで管理されている依存ライブラリのライセンス情報を取得する。"""
+    """pip-licenses で管理されている依存ライブラリのライセンス情報を取得する。"""
     # ライセンス一覧を取得する
     try:
         pip_licenses_json = subprocess.run(
@@ -57,124 +57,6 @@
             capture_output=True,
             check=True,
         ).stdout.decode()
-<<<<<<< HEAD
-    except subprocess.CalledProcessError as err:
-        raise Exception(
-            f"command output:\n{err.stderr and err.stderr.decode()}"
-        ) from err
-
-    licenses_json = json.loads(pip_licenses_output)
-    for license_json in licenses_json:
-        # ライセンス文を pip 外で取得されたもので上書きする
-        package_name: str = license_json["Name"].lower()
-        if license_json["LicenseText"] == "UNKNOWN":
-            if package_name == "core" and license_json["Version"] == "0.0.0":
-                continue
-            # NVIDIA ランタイムはライセンス生成をスキップ
-            if package_name.startswith("nvidia-"):
-                continue
-            elif package_name == "e2k":
-                text_url = (
-                    "https://raw.githubusercontent.com/Patchethium/e2k/master/LICENSE"
-                )
-                license_json["LicenseText"] = get_license_text(text_url)
-            elif package_name == "future":
-                text_url = "https://raw.githubusercontent.com/PythonCharmers/python-future/master/LICENSE.txt"
-                license_json["LicenseText"] = get_license_text(text_url)
-            elif package_name == "license-expression":
-                text_url = "https://raw.githubusercontent.com/aboutcode-org/license-expression/main/license-expression.ABOUT"
-                license_json["LicenseText"] = get_license_text(text_url)
-            elif package_name == "packageurl-python":
-                text_url = "https://raw.githubusercontent.com/package-url/packageurl-python/main/mit.LICENSE"
-                license_json["LicenseText"] = get_license_text(text_url)
-            elif package_name == "pefile":
-                text_url = (
-                    "https://raw.githubusercontent.com/erocarrera/pefile/master/LICENSE"
-                )
-                license_json["LicenseText"] = get_license_text(text_url)
-            elif package_name == "pip-requirements-parser":
-                text_url = "https://raw.githubusercontent.com/aboutcode-org/pip-requirements-parser/main/apache-2.0.LICENSE"
-                license_json["LicenseText"] = get_license_text(text_url)
-            elif package_name == "pyopenjtalk":
-                text_url = "https://raw.githubusercontent.com/r9y9/pyopenjtalk/master/LICENSE.md"
-                license_json["LicenseText"] = get_license_text(text_url)
-            elif package_name == "python-multipart":
-                text_url = "https://raw.githubusercontent.com/andrew-d/python-multipart/master/LICENSE.txt"
-                license_json["LicenseText"] = get_license_text(text_url)
-            elif package_name == "romkan":
-                text_url = "https://raw.githubusercontent.com/soimort/python-romkan/master/LICENSE"
-                license_json["LicenseText"] = get_license_text(text_url)
-            elif package_name == "distlib":
-                text_url = "https://bitbucket.org/pypa/distlib/raw/7d93712134b28401407da27382f2b6236c87623a/LICENSE.txt"
-                license_json["LicenseText"] = get_license_text(text_url)
-            elif package_name == "jsonschema":
-                text_url = "https://raw.githubusercontent.com/python-jsonschema/jsonschema/dbc398245a583cb2366795dc529ae042d10c1577/COPYING"
-                license_json["LicenseText"] = get_license_text(text_url)
-            elif package_name == "lockfile":
-                text_url = (
-                    "https://opendev.org/openstack/pylockfile/raw/tag/0.12.2/LICENSE"
-                )
-                license_json["LicenseText"] = get_license_text(text_url)
-            elif package_name == "platformdirs":
-                text_url = "https://raw.githubusercontent.com/platformdirs/platformdirs/aa671aaa97913c7b948567f4d9c77d4f98bfa134/LICENSE"
-                license_json["LicenseText"] = get_license_text(text_url)
-            elif package_name == "webencodings":
-                text_url = "https://raw.githubusercontent.com/gsnedders/python-webencodings/fa2cb5d75ab41e63ace691bc0825d3432ba7d694/LICENSE"
-                license_json["LicenseText"] = get_license_text(text_url)
-            elif package_name == "antlr4-python3-runtime":
-                text_url = (
-                    "https://raw.githubusercontent.com/antlr/antlr4/v4.11.1/LICENSE.txt"
-                )
-                license_json["LicenseText"] = get_license_text(text_url)
-            elif package_name == "flatbuffers":
-                text_url = "https://raw.githubusercontent.com/google/flatbuffers/v24.3.25/LICENSE"
-                license_json["LicenseText"] = get_license_text(text_url)
-            elif package_name == "gputil":
-                text_url = "https://raw.githubusercontent.com/anderskm/gputil/refs/heads/master/LICENSE.txt"
-                license_json["LicenseText"] = get_license_text(text_url)
-            elif package_name == "gradio_client":
-                text_url = "https://raw.githubusercontent.com/gradio-app/gradio/v3.41.0/LICENSE"
-                license_json["LicenseText"] = get_license_text(text_url)
-            elif package_name == "jieba":
-                text_url = (
-                    "https://raw.githubusercontent.com/fxsjy/jieba/v0.42.1/LICENSE"
-                )
-                license_json["LicenseText"] = get_license_text(text_url)
-            elif package_name == "loguru":
-                text_url = (
-                    "https://raw.githubusercontent.com/Delgan/loguru/0.7.3/LICENSE"
-                )
-                license_json["LicenseText"] = get_license_text(text_url)
-            elif package_name == "primepy":
-                text_url = "https://raw.githubusercontent.com/janaindrajit/primePy/9c98276fee5211e8761dfc03c9a1e02127e09e4a/LICENSE"
-                license_json["LicenseText"] = get_license_text(text_url)
-            elif package_name == "pyproject_hooks":
-                text_url = "https://raw.githubusercontent.com/pypa/pyproject-hooks/v1.1.0/LICENSE"
-                license_json["LicenseText"] = get_license_text(text_url)
-            elif package_name == "pywin32":
-                continue  # ライセンスファイルがリポジトリにない
-            elif package_name == "safetensors":
-                text_url = "https://raw.githubusercontent.com/huggingface/safetensors/v0.4.3/LICENSE"
-                license_json["LicenseText"] = get_license_text(text_url)
-            elif package_name == "sentencepiece":
-                text_url = "https://raw.githubusercontent.com/google/sentencepiece/v0.2.0/LICENSE"
-                license_json["LicenseText"] = get_license_text(text_url)
-            elif package_name == "sudachipy":
-                text_url = "https://raw.githubusercontent.com/WorksApplications/sudachi.rs/v0.6.8/LICENSE"
-                license_json["LicenseText"] = get_license_text(text_url)
-            elif package_name == "tokenizers":
-                text_url = "https://raw.githubusercontent.com/huggingface/tokenizers/v0.19.1/LICENSE"
-                license_json["LicenseText"] = get_license_text(text_url)
-            elif package_name == "triton":
-                text_url = "https://raw.githubusercontent.com/triton-lang/triton/v2.1.0/LICENSE"
-                license_json["LicenseText"] = get_license_text(text_url)
-            elif package_name == "types-pyyaml":
-                text_url = "https://raw.githubusercontent.com/python/typeshed/57f3dcac8dbed008479b251512975901a0206deb/LICENSE"
-                license_json["LicenseText"] = get_license_text(text_url)
-            elif package_name == "wmi":
-                continue  # ライセンスファイルがリポジトリにない
-            else:
-=======
     except subprocess.CalledProcessError as e:
         raise Exception(f"command output:\n{e.stderr and e.stderr.decode()}") from e
     # ライセンス情報の形式をチェックする
@@ -203,33 +85,48 @@
                 self.license_text = Path(license_text).read_text(encoding="utf8")
             case "remote_address":
                 self.license_text = _get_license_text(license_text)
-            case _:
-                assert_never("型で保護され実行されないはずのパスが実行されました")
+            case unreachable:
+                assert_never(unreachable)
 
 
 def _update_licenses(pip_licenses: list[_PipLicense]) -> list[_License]:
     """pip から取得したライセンス情報の抜けを補完する。"""
     package_to_license_url: dict[str, str] = {
         # "package_name": "https://license.adress.com/v0.0.0/LICENSE.txt",
+        "gputil": "https://raw.githubusercontent.com/anderskm/gputil/refs/heads/master/LICENSE.txt",
+        "jieba": "https://raw.githubusercontent.com/fxsjy/jieba/v0.42.1/LICENSE",
+        "loguru": "https://raw.githubusercontent.com/Delgan/loguru/0.7.3/LICENSE",
+        "safetensors": "https://raw.githubusercontent.com/huggingface/safetensors/v0.4.3/LICENSE",
+        "sudachipy": "https://raw.githubusercontent.com/WorksApplications/sudachi.rs/v0.6.8/LICENSE",
+        "tokenizers": "https://raw.githubusercontent.com/huggingface/tokenizers/v0.19.1/LICENSE",
     }
 
     updated_licenses = []
 
     for pip_license in pip_licenses:
         package_name = pip_license.Name.lower()
+
+        # 開発時のみ利用するライブラリを無視
+        if package_name in [
+            "license-expression",
+            "packageurl-python",
+            "pip-requirements-parser",
+            "pyinstaller",
+            "pyinstaller-hooks-contrib",
+            "typos",
+        ]:
+            continue
+
+        # ライセンスファイルがリポジトリに存在しないため無視
+        if package_name in ["pywin32", "wmi"]:
+            continue
 
         # ライセンス文が pip から取得できていない場合、pip 外から補う
         if pip_license.LicenseText == "UNKNOWN":
             if package_name not in package_to_license_url:
->>>>>>> 1226b054
-                # ライセンスがpypiに無い
+                # ライセンスが PyPI に存在しない
                 raise Exception(f"No License info provided for {package_name}")
             text_url = package_to_license_url[package_name]
-            pip_license.LicenseText = _get_license_text(text_url)
-
-        # soxr
-        if package_name == "soxr":
-            text_url = "https://raw.githubusercontent.com/dofuuz/python-soxr/v0.3.6/LICENSE.txt"
             pip_license.LicenseText = _get_license_text(text_url)
 
         updated_licenses.append(
@@ -242,41 +139,14 @@
             )
         )
 
-<<<<<<< HEAD
-        licenses.append(license)
-=======
     return updated_licenses
 
-
-class _LicenseError(Exception):
-    """License違反が検出された。"""
-
-    pass
-
-
-def _validate_license_compliance(licenses: list[_License]) -> None:
-    for license in licenses:
-        # ライセンスを確認する
-        license_names_str = license.license_name or ""
-        license_names = license_names_str.split("; ")
-        for license_name in license_names:
-            if license_name in [
-                "GNU General Public License v2 (GPLv2)",
-                "GNU General Public License (GPL)",
-                "GNU General Public License v3 (GPLv3)",
-                "GNU Affero General Public License v3 (AGPL-3)",
-            ]:
-                raise _LicenseError(
-                    f"ライセンス違反: {license.package_name} is {license.license_name}"
-                )
-
->>>>>>> 1226b054
 
 def _add_licenses_manually(licenses: list[_License]) -> None:
     python_version = "3.11.9"
 
     licenses = [
-        License(
+        _License(
             package_name="VOICEVOX ENGINE",
             package_version=None,
             license_name="LGPL license",
@@ -305,151 +175,26 @@
             license_text="tools/licenses/open_jtalk/mecab-naist-jdic/COPYING",
             license_text_type="local_address",
         ),
-<<<<<<< HEAD
-        License(
+        _License(
             package_name="World",
-=======
-        _License(
-            package_name='HTS Voice "Mei"',
-            package_version=None,
-            license_name="Creative Commons Attribution 3.0 license",
-            license_text="https://raw.githubusercontent.com/r9y9/pyopenjtalk/master/pyopenjtalk/htsvoice/LICENSE_mei_normal.htsvoice",
-            license_text_type="remote_address",
-        ),
-        _License(
-            package_name="VOICEVOX CORE",
-            package_version=None,
-            license_name="MIT license",
-            license_text="https://raw.githubusercontent.com/VOICEVOX/voicevox_core/main/LICENSE",
-            license_text_type="remote_address",
-        ),
-        _License(
-            package_name="VOICEVOX ENGINE",
-            package_version=None,
-            license_name="LGPL license",
-            license_text="https://raw.githubusercontent.com/VOICEVOX/voicevox_engine/master/LGPL_LICENSE",
-            license_text_type="remote_address",
-        ),
-        _License(
-            package_name="world",
->>>>>>> 1226b054
             package_version=None,
             license_name="Modified BSD license",
             license_text="https://raw.githubusercontent.com/mmorise/World/master/LICENSE.txt",
             license_text_type="remote_address",
         ),
         _License(
-            package_name="PyTorch",
-            package_version="2.3.1",
-            license_name="BSD-style license",
-            license_text="https://raw.githubusercontent.com/pytorch/pytorch/master/LICENSE",
-            license_text_type="remote_address",
-        ),
-<<<<<<< HEAD
-        License(
-=======
-        _License(
-            package_name="ONNX Runtime",
-            package_version="1.13.1",
-            license_name="MIT license",
-            license_text="https://raw.githubusercontent.com/microsoft/onnxruntime/master/LICENSE",
-            license_text_type="remote_address",
-        ),
-        _License(
->>>>>>> 1226b054
             package_name="Python",
             package_version=python_version,
             license_name="Python Software Foundation License",
             license_text=f"https://raw.githubusercontent.com/python/cpython/v{python_version}/LICENSE",
             license_text_type="remote_address",
         ),
-<<<<<<< HEAD
     ] + licenses  # 前方に追加
-=======
-        _License(
-            package_name="libsndfile-binaries",
-            package_version="1.2.0",
-            license_name="LGPL-2.1 license",
-            license_text="https://raw.githubusercontent.com/bastibe/libsndfile-binaries/d9887ef926bb11cf1a2526be4ab6f9dc690234c0/COPYING",
-            license_text_type="remote_address",
-        ),
-        _License(
-            package_name="libogg",
-            package_version="1.3.5",
-            license_name="BSD 3-clause license",
-            license_text="https://raw.githubusercontent.com/xiph/ogg/v1.3.5/COPYING",
-            license_text_type="remote_address",
-        ),
-        _License(
-            package_name="libvorbis",
-            package_version="1.3.7",
-            license_name="BSD 3-clause license",
-            license_text="https://raw.githubusercontent.com/xiph/vorbis/v1.3.7/COPYING",
-            license_text_type="remote_address",
-        ),
-        # libflac
-        _License(
-            package_name="FLAC",
-            package_version="1.4.2",
-            license_name="Xiph.org's BSD-like license",
-            license_text="https://raw.githubusercontent.com/xiph/flac/1.4.2/COPYING.Xiph",
-            license_text_type="remote_address",
-        ),
-        # libopus
-        _License(
-            package_name="Opus",
-            package_version="1.3.1",
-            license_name="BSD 3-clause license",
-            license_text="https://raw.githubusercontent.com/xiph/opus/v1.3.1/COPYING",
-            license_text_type="remote_address",
-        ),
-        # https://sourceforge.net/projects/mpg123/files/mpg123/1.30.2/
-        _License(
-            package_name="mpg123",
-            package_version="1.30.2",
-            license_name="LGPL-2.1 license",
-            license_text="tools/licenses/mpg123/COPYING",
-            license_text_type="local_address",
-        ),
-        # liblame
-        # https://sourceforge.net/projects/lame/files/lame/3.100/
-        _License(
-            package_name="lame",
-            package_version="3.100",
-            license_name="LGPL-2.0 license",
-            license_text="https://svn.code.sf.net/p/lame/svn/tags/RELEASE__3_100/lame/COPYING",
-            license_text_type="remote_address",
-        ),
-        # license text from CUDA 11.8.0
-        # https://developer.nvidia.com/cuda-11-8-0-download-archive?target_os=Windows&target_arch=x86_64&target_version=10&target_type=exe_local
-        # https://developer.download.nvidia.com/compute/cuda/11.8.0/local_installers/cuda_11.8.0_522.06_windows.exe
-        # cuda_11.8.0_522.06_windows.exe (cuda_documentation/Doc/EULA.txt)
-        _License(
-            package_name="CUDA Toolkit",
-            package_version="11.8.0",
-            license_name=None,
-            license_text="tools/licenses/cuda/EULA.txt",
-            license_text_type="local_address",
-        ),
-        # license text from cuDNN v8.9.2 (June 1st, 2023), for CUDA 11.x, cuDNN Library for Windows
-        # https://developer.nvidia.com/rdp/cudnn-archive
-        # https://developer.download.nvidia.com/compute/cudnn/redist/cudnn/windows-x86_64/cudnn-windows-x86_64-8.9.2.26_cuda11-archive.zip
-        # cudnn-windows-x86_64-8.9.2.26_cuda11-archive.zip (cudnn-windows-x86_64-8.9.2.26_cuda11-archive/LICENSE)
-        _License(
-            package_name="cuDNN",
-            package_version="8.9.2",
-            license_name=None,
-            license_text="tools/licenses/cudnn/LICENSE",
-            license_text_type="local_address",
-        ),
-    ]
->>>>>>> 1226b054
 
 
 def _generate_licenses() -> list[_License]:
     pip_licenses = _acquire_licenses_of_pip_managed_libraries()
     licenses = _update_licenses(pip_licenses)
-    _validate_license_compliance(licenses)
     _add_licenses_manually(licenses)
 
     return licenses
