<<<<<<< HEAD
# flake8: noqa

"""
ビルド結果をテストする
"""
=======
"""ビルド結果をテストする。"""
>>>>>>> 1226b054

import argparse
import json
import shlex
import time
from io import BytesIO
from pathlib import Path
from subprocess import Popen
from urllib.parse import urlencode
from urllib.request import Request, urlopen

import soundfile

base_url = "http://127.0.0.1:10101/"


def _test_release_build(
    dist_dir: Path, skip_run_process: bool, skip_check_manifest: bool
) -> None:
    run_file = dist_dir / "run"
    if not run_file.exists():
        run_file = dist_dir / "run.exe"

    # マニフェストファイルの確認
    if not skip_check_manifest:
        manifest_file = dist_dir / "engine_manifest.json"
        assert manifest_file.is_file()
        manifest = json.loads(manifest_file.read_text(encoding="utf-8"))
        assert "manifest_version" in manifest
        command_filename = shlex.split(manifest["command"])[0]
        assert (dist_dir / command_filename).exists()

    # 起動
    process = None
    if not skip_run_process:
        process = Popen([run_file.absolute()], cwd=dist_dir)

    # 起動待機
    try:
        for i in range(20):
            print(f"Waiting for the engine to start... {i}")
            time.sleep(15)
            try:
                req = Request(base_url + "version")
                with urlopen(req) as res:
                    if len(res.read()) > 0:
                        break
            except Exception:
                continue
        else:
            print("Failed to start the engine.")
            raise Exception("Failed to start the engine.")

        # テキスト -> クエリ
        text = "こんにちは、音声合成の世界へようこそ"
        req = Request(
            base_url
            + "audio_query?"
            + urlencode({"speaker": "888753760", "text": text}),
            method="POST",
        )
        with urlopen(req) as res:
            query = json.loads(res.read().decode("utf-8"))

        # クエリ -> 音声
        req = Request(base_url + "synthesis?speaker=888753760", method="POST")
        req.add_header("Content-Type", "application/json")
        req.data = json.dumps(query).encode("utf-8")
        with urlopen(req) as res:
            wave = res.read()
        soundfile.read(BytesIO(wave))

        # エンジンマニフェスト
        req = Request(base_url + "engine_manifest", method="GET")
        with urlopen(req) as res:
            manifest = json.loads(res.read().decode("utf-8"))
            assert "uuid" in manifest

        if not skip_run_process:
            # プロセスが稼働中であることを確認
            assert process is not None
            assert process.poll() is None

    finally:
        if not skip_run_process and process is not None:
            # 停止
            process.terminate()
            try:
                process.wait(timeout=5)
            except TimeoutError:
                process.kill()


if __name__ == "__main__":
    parser = argparse.ArgumentParser()
    parser.add_argument("--dist_dir", type=Path, default=Path("dist/"))
    parser.add_argument("--skip_run_process", action="store_true")
    parser.add_argument("--skip_check_manifest", action="store_true")
    args = parser.parse_args()
    _test_release_build(
        dist_dir=args.dist_dir,
        skip_run_process=args.skip_run_process,
        skip_check_manifest=args.skip_check_manifest,
    )<|MERGE_RESOLUTION|>--- conflicted
+++ resolved
@@ -1,12 +1,4 @@
-<<<<<<< HEAD
-# flake8: noqa
-
-"""
-ビルド結果をテストする
-"""
-=======
 """ビルド結果をテストする。"""
->>>>>>> 1226b054
 
 import argparse
 import json
