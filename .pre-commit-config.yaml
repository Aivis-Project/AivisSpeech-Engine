--- conflicted
+++ resolved
@@ -3,34 +3,27 @@
 repos:
   - repo: local
     hooks:
-<<<<<<< HEAD
-      - id: pysen-lint
-        name: pysen-lint
-        entry: poetry run pysen run lint
-        language: system
-=======
       - id: check-linting
         name: check-linting
-        entry: ruff check
-        language: python
+        entry: poetry run ruff check
+        language: system
         types: [file, python]
         stages: [pre-push]
         pass_filenames: false
       - id: check-formatting
         name: check-formatting
-        entry: ruff format --check
-        language: python
+        entry: poetry run ruff format --check
+        language: system
         types: [file, python]
         stages: [pre-push]
         pass_filenames: false
-      - id: check-typing
-        name: check-typing
-        entry: mypy .
-        language: python
->>>>>>> 12d03cae
-        types: [file, python]
-        stages: [pre-push]
-        pass_filenames: false
+      # - id: check-typing
+      #   name: check-typing
+      #   entry: mypy .
+      #   language: python
+      #   types: [file, python]
+      #   stages: [pre-push]
+      #   pass_filenames: false
       - id: poetry-check # `pyproject.toml` と `poetry.lock` が整合する
         name: poetry-check
         entry: poetry check
