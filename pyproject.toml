--- conflicted
+++ resolved
@@ -60,14 +60,9 @@
 semver = "^3.0.0"
 platformdirs = "^4.2.0"
 soxr = "^0.3.6"
-<<<<<<< HEAD
 pydantic = "^2.6.4"
-starlette = "^0.27.0"
+starlette = "^0.36.3"
 style-bert-vits2 = "^2.4.1"
-=======
-pydantic = "<2"
-starlette = "^0.36.3"
->>>>>>> c75b657a
 
 [tool.poetry.group.dev.dependencies]
 pyinstaller = "^5.13"
