[tool.taskipy.tasks]
serve = "python run.py"
format = "pysen run format"
lint = "pysen run lint"
test = "pytest"
update-snapshots = "pytest --snapshot-update"
update-requirements = "poetry export --without-hashes -o requirements.txt && poetry export --without-hashes --with dev -o requirements-dev.txt && poetry export --without-hashes --with test -o requirements-test.txt && poetry export --without-hashes --with license -o requirements-license.txt"

[tool.pysen]
version = "0.10.5"

[tool.pysen.lint]
enable_black = true
enable_flake8 = true
enable_isort = true
<<<<<<< HEAD
# enable_mypy = true
enable_mypy = false  # pysen から使うと意図的に unreachable にしているコードがエラーになるため (pysen は設定をカスタムできない)
mypy_preset = "entry" # TODO: "strict"
=======
enable_mypy = true
mypy_preset = "strict"
>>>>>>> e5635cbc
mypy_plugins = [
  { function = "numpy.typing.mypy_plugin" },
  { function = "pydantic.mypy" },
]
line_length = 88
py_version = "py311"
isort_known_first_party = ["voicevox_engine"]
isort_known_third_party = ["numpy"]
[[tool.pysen.lint.mypy_targets]]
paths = ["."]

[tool.black] # automatically generated by pysen
# pysen ignores and overwrites any modifications
line-length = 88
target-version = ["py311"]

[tool.isort] # automatically generated by pysen
# pysen ignores and overwrites any modifications
default_section = "THIRDPARTY"
ensure_newline_before_comments = true
force_grid_wrap = 0
force_single_line = false
include_trailing_comma = true
known_first_party = ["voicevox_engine"]
known_third_party = ["numpy"]
line_length = 88
multi_line_output = 3
use_parentheses = true

[tool.pytest.ini_options]
filterwarnings = ["ignore::pydantic.warnings.PydanticDeprecatedSince20"]

[tool.poetry]
<<<<<<< HEAD
name = "AivisSpeech-Engine"
version = "0.0.0"
description = ""
authors = ["Hiroshiba <hihokaruta@gmail.com>"]
=======
package-mode = false
>>>>>>> e5635cbc

[tool.poetry.dependencies]
python = "~3.11"
numpy = "^1.20.0"
fastapi = "^0.110.0"
python-multipart = "^0.0.7" # NOTE: required by fastapi
uvicorn = "^0.15.0"
soundfile = "^0.12.1"
pyyaml = "^6.0"
<<<<<<< HEAD
pyworld-prebuilt = "^0.3.4.1"
jinja2 = "^3.1.2" # NOTE: required by fastapi
pyopenjtalk-dict = "^0.3.4.dev2"
=======
pyworld = "^0.3.0"
jinja2 = "^3.1.3" # NOTE: required by fastapi
pyopenjtalk = { git = "https://github.com/VOICEVOX/pyopenjtalk", rev = "b35fc89fe42948a28e33aed886ea145a51113f88" }
>>>>>>> e5635cbc
semver = "^3.0.0"
platformdirs = "^4.2.0"
soxr = "^0.3.6"
pydantic = "^2.6.4"
starlette = "^0.36.3"
jaconv = "^0.3.4"
style-bert-vits2 = "^2.4.1"

[tool.poetry.group.dev.dependencies]
pyinstaller = "^5.13"
pre-commit = "^2.16.0"
poetry = "1.8.1"
poetry-plugin-export = "^1.6.0"
<<<<<<< HEAD
taskipy = "^1.12.2"
=======
safety = "^3.1.0"
>>>>>>> e5635cbc

[tool.poetry.group.test.dependencies]
pysen = "~0.10.5"
black = "^24.2.0"
flake8-bugbear = "^24.2.6"
flake8 = "^7.0.0"
isort = "^5.13.0"
mypy = "^1.8.0"
pytest = "^8.0.0"
coveralls = "^3.2.0"
poetry = "1.8.1"
poetry-plugin-export = "^1.6.0"
httpx = "^0.25.0" # NOTE: required by fastapi.testclient.TestClient
syrupy = "^4.6.1"
types-pyyaml = "^6.0"

[tool.poetry.group.license.dependencies]
pip-licenses = "^4.3.4"

[build-system]
requires = ["poetry-core"]
build-backend = "poetry.core.masonry.api"<|MERGE_RESOLUTION|>--- conflicted
+++ resolved
@@ -13,14 +13,9 @@
 enable_black = true
 enable_flake8 = true
 enable_isort = true
-<<<<<<< HEAD
 # enable_mypy = true
 enable_mypy = false  # pysen から使うと意図的に unreachable にしているコードがエラーになるため (pysen は設定をカスタムできない)
-mypy_preset = "entry" # TODO: "strict"
-=======
-enable_mypy = true
 mypy_preset = "strict"
->>>>>>> e5635cbc
 mypy_plugins = [
   { function = "numpy.typing.mypy_plugin" },
   { function = "pydantic.mypy" },
@@ -54,14 +49,7 @@
 filterwarnings = ["ignore::pydantic.warnings.PydanticDeprecatedSince20"]
 
 [tool.poetry]
-<<<<<<< HEAD
-name = "AivisSpeech-Engine"
-version = "0.0.0"
-description = ""
-authors = ["Hiroshiba <hihokaruta@gmail.com>"]
-=======
 package-mode = false
->>>>>>> e5635cbc
 
 [tool.poetry.dependencies]
 python = "~3.11"
@@ -71,15 +59,9 @@
 uvicorn = "^0.15.0"
 soundfile = "^0.12.1"
 pyyaml = "^6.0"
-<<<<<<< HEAD
 pyworld-prebuilt = "^0.3.4.1"
-jinja2 = "^3.1.2" # NOTE: required by fastapi
+jinja2 = "^3.1.3" # NOTE: required by fastapi
 pyopenjtalk-dict = "^0.3.4.dev2"
-=======
-pyworld = "^0.3.0"
-jinja2 = "^3.1.3" # NOTE: required by fastapi
-pyopenjtalk = { git = "https://github.com/VOICEVOX/pyopenjtalk", rev = "b35fc89fe42948a28e33aed886ea145a51113f88" }
->>>>>>> e5635cbc
 semver = "^3.0.0"
 platformdirs = "^4.2.0"
 soxr = "^0.3.6"
@@ -93,11 +75,8 @@
 pre-commit = "^2.16.0"
 poetry = "1.8.1"
 poetry-plugin-export = "^1.6.0"
-<<<<<<< HEAD
+safety = "^3.1.0"
 taskipy = "^1.12.2"
-=======
-safety = "^3.1.0"
->>>>>>> e5635cbc
 
 [tool.poetry.group.test.dependencies]
 pysen = "~0.10.5"
