# syntax=docker/dockerfile:1.4

# TODO: build-arg と target のドキュメントをこのファイルに書く

ARG BASE_IMAGE=ubuntu:22.04
ARG BASE_RUNTIME_IMAGE=$BASE_IMAGE

<<<<<<< HEAD
=======
# Download VOICEVOX Core shared object
FROM ${BASE_IMAGE} AS download-core-env
ARG DEBIAN_FRONTEND=noninteractive

WORKDIR /work

RUN <<EOF
    set -eux

    apt-get update
    apt-get install -y \
        wget \
        unzip
    apt-get clean
    rm -rf /var/lib/apt/lists/*
EOF

# assert VOICEVOX_CORE_VERSION >= 0.11.0 (ONNX)
ARG TARGETPLATFORM
ARG USE_GPU=false
ARG VOICEVOX_CORE_VERSION=0.15.7

RUN <<EOF
    set -eux

    # Processing Switch
    if [ "${USE_GPU}" = "true" ]; then
        VOICEVOX_CORE_ASSET_ASSET_PROCESSING="gpu"
    else
        VOICEVOX_CORE_ASSET_ASSET_PROCESSING="cpu"
    fi

    # TARGETARCH Switch
    if [ "${TARGETPLATFORM}" = "linux/amd64" ]; then
        VOICEVOX_CORE_ASSET_TARGETARCH="x64"
    else
        VOICEVOX_CORE_ASSET_TARGETARCH="arm64"
    fi

    VOICEVOX_CORE_ASSET_PREFIX="voicevox_core-linux-${VOICEVOX_CORE_ASSET_TARGETARCH}-${VOICEVOX_CORE_ASSET_ASSET_PROCESSING}"

    # Download Core
    VOICEVOX_CORE_ASSET_NAME=${VOICEVOX_CORE_ASSET_PREFIX}-${VOICEVOX_CORE_VERSION}
    wget -nv --show-progress -c -O "./${VOICEVOX_CORE_ASSET_NAME}.zip" "https://github.com/VOICEVOX/voicevox_core/releases/download/${VOICEVOX_CORE_VERSION}/${VOICEVOX_CORE_ASSET_NAME}.zip"
    unzip "./${VOICEVOX_CORE_ASSET_NAME}.zip"
    mkdir -p core
    mv "${VOICEVOX_CORE_ASSET_NAME}"/* core
    rm -rf $VOICEVOX_CORE_ASSET_NAME
    rm "./${VOICEVOX_CORE_ASSET_NAME}.zip"

    # Move Core to /opt/voicevox_core/
    mkdir /opt/voicevox_core
    mv ./core/* /opt/voicevox_core/

    # Add /opt/voicevox_core to dynamic library search path
    echo "/opt/voicevox_core" > /etc/ld.so.conf.d/voicevox_core.conf

    # Update dynamic library search cache
    ldconfig
EOF


# Download ONNX Runtime
FROM ${BASE_IMAGE} AS download-onnxruntime-env
ARG DEBIAN_FRONTEND=noninteractive

WORKDIR /work

RUN <<EOF
    set -eux

    apt-get update
    apt-get install -y \
        wget \
        tar
    apt-get clean
    rm -rf /var/lib/apt/lists/*
EOF

ARG TARGETPLATFORM
ARG USE_GPU=false
ARG ONNXRUNTIME_VERSION=1.13.1
RUN <<EOF
    set -eux

    # Processing Switch
    if [ "${USE_GPU}" = "true" ]; then
        ONNXRUNTIME_PROCESSING="gpu-"
    else
        ONNXRUNTIME_PROCESSING=""
    fi

    # TARGETARCH Switch
    if [ "${TARGETPLATFORM}" = "linux/amd64" ]; then
        ONNXRUNTIME_TARGETARCH=x64
    else
        ONNXRUNTIME_TARGETARCH=aarch64
    fi
    
    ONNXRUNTIME_URL="https://github.com/microsoft/onnxruntime/releases/download/v${ONNXRUNTIME_VERSION}/onnxruntime-linux-${ONNXRUNTIME_TARGETARCH}-${ONNXRUNTIME_PROCESSING}${ONNXRUNTIME_VERSION}.tgz"

    # Download ONNX Runtime
    wget -nv --show-progress -c -O "./onnxruntime.tgz" "${ONNXRUNTIME_URL}"

    # Extract ONNX Runtime to /opt/onnxruntime
    mkdir -p /opt/onnxruntime
    tar xf "./onnxruntime.tgz" -C "/opt/onnxruntime" --strip-components 1
    rm ./onnxruntime.tgz

    # Add /opt/onnxruntime/lib to dynamic library search path
    echo "/opt/onnxruntime/lib" > /etc/ld.so.conf.d/onnxruntime.conf

    # Update dynamic library search cache
    ldconfig
EOF


>>>>>>> ab6f180a
# Compile Python (version locked)
FROM ${BASE_IMAGE} AS compile-python-env

ARG DEBIAN_FRONTEND=noninteractive

RUN <<EOF
    set -eux
    apt-get update
    apt-get install -y \
        build-essential \
        libssl-dev \
        zlib1g-dev \
        libbz2-dev \
        libreadline-dev \
        libsqlite3-dev \
        curl \
        libncursesw5-dev \
        xz-utils \
        tk-dev \
        libxml2-dev \
        libxmlsec1-dev \
        libffi-dev \
        liblzma-dev \
        git
    apt-get clean
    rm -rf /var/lib/apt/lists/*
EOF

ARG PYTHON_VERSION=3.11.9
ARG PYENV_VERSION=v2.4.11
ARG PYENV_ROOT=/tmp/.pyenv
ARG PYBUILD_ROOT=/tmp/python-build
RUN <<EOF
    set -eux

    git clone -b "${PYENV_VERSION}" https://github.com/pyenv/pyenv.git "$PYENV_ROOT"
    PREFIX="$PYBUILD_ROOT" "$PYENV_ROOT"/plugins/python-build/install.sh
    "$PYBUILD_ROOT/bin/python-build" -v "$PYTHON_VERSION" /opt/python

    rm -rf "$PYBUILD_ROOT" "$PYENV_ROOT"
EOF

# FIXME: add /opt/python to PATH
# not working: /etc/profile read only on login shell
# not working: /etc/environment is the same
# not suitable: `ENV` is ignored by docker-compose
# RUN <<EOF
#     set -eux
#     echo "export PATH=/opt/python/bin:\$PATH" > /etc/profile.d/python-path.sh
#     echo "export LD_LIBRARY_PATH=/opt/python/lib:\$LD_LIBRARY_PATH" >> /etc/profile.d/python-path.sh
#     echo "export C_INCLUDE_PATH=/opt/python/include:\$C_INCLUDE_PATH" >> /etc/profile.d/python-path.sh
#
#     rm -f /etc/ld.so.cache
#     ldconfig
# EOF


# Runtime
FROM ${BASE_RUNTIME_IMAGE} AS runtime-env
ARG DEBIAN_FRONTEND=noninteractive

# Set timezone to Asia/Tokyo
ENV TZ=Asia/Tokyo

WORKDIR /opt/aivisspeech-engine

# ca-certificates: pyopenjtalk dictionary download
# build-essential: pyopenjtalk local build
# libsndfile1: soundfile shared object for arm64
# ref: https://github.com/VOICEVOX/voicevox_engine/issues/770
RUN <<EOF
    set -eux

    apt-get update
    apt-get install -y \
        git \
        curl \
        cmake \
        ca-certificates \
        build-essential \
        gosu \
        libsndfile1
    apt-get clean
    rm -rf /var/lib/apt/lists/*

    # Create a general user
    useradd --create-home user
EOF

# Copy python env
COPY --from=compile-python-env /opt/python /opt/python

# Install Python dependencies
ADD ./poetry.toml ./poetry.lock ./pyproject.toml /opt/aivisspeech-engine/
RUN <<EOF
    /opt/python/bin/pip3 install poetry
    chown -R user /opt/aivisspeech-engine
    # Install Rust (Sudachipy arm64 wheel build dependencies)
    gosu user bash -c "curl --proto '=https' --tlsv1.2 -sSf https://sh.rustup.rs | sh -s -- -y"
    gosu user bash -c "source /home/user/.cargo/env; /opt/python/bin/poetry install --only=main"
    gosu user rm -rf /home/user/.cargo
EOF

# Add local files
ADD ./voicevox_engine /opt/aivisspeech-engine/voicevox_engine
ADD ./docs /opt/aivisspeech-engine/docs
ADD ./run.py ./engine_manifest.json /opt/aivisspeech-engine/
ADD ./resources /opt/aivisspeech-engine/resources
ADD ./tools/generate_licenses.py /opt/aivisspeech-engine/tools/
ADD ./tools/licenses /opt/aivisspeech-engine/tools/licenses

# Replace version
ARG AIVISSPEECH_ENGINE_VERSION=latest
RUN sed -i "s/__version__ = \"latest\"/__version__ = \"${AIVISSPEECH_ENGINE_VERSION}\"/" /opt/aivisspeech-engine/voicevox_engine/__init__.py
RUN sed -i "s/\"version\": \"999\\.999\\.999\"/\"version\": \"${AIVISSPEECH_ENGINE_VERSION}\"/" /opt/aivisspeech-engine/engine_manifest.json

<<<<<<< HEAD
# openjtalk-plus include dictionary in itself, download is not needed
=======
# Generate licenses.json
ADD ./requirements.txt /tmp/
ADD ./requirements-dev.txt /tmp/
RUN <<EOF
    set -eux

    cd /opt/voicevox_engine

    # Define temporary env vars
    # /home/user/.local/bin is required to use the commands installed by pip
    export PATH="/home/user/.local/bin:${PATH:-}"

    gosu user /opt/python/bin/pip3 install -r /tmp/requirements.txt
    # requirements-dev.txt でバージョン指定されている pip-licenses をインストールする
    gosu user /opt/python/bin/pip3 install "$(grep pip-licenses /tmp/requirements-dev.txt | cut -f 1 -d ';')"
    gosu user /opt/python/bin/python3 tools/generate_licenses.py > /opt/voicevox_engine/resources/engine_manifest_assets/dependency_licenses.json
    cp /opt/voicevox_engine/resources/engine_manifest_assets/dependency_licenses.json /opt/voicevox_engine/licenses.json
EOF

# Generate filemap.json
RUN /opt/python/bin/python3 /opt/voicevox_engine/tools/generate_filemap.py --target_dir /opt/voicevox_engine/resources/character_info

# Keep this layer separated to use layer cache on download failed in local build
RUN <<EOF
    set -eux

    # Download openjtalk dictionary
    # try 5 times, sleep 5 seconds before retry
    for i in $(seq 5); do
        EXIT_CODE=0
        gosu user /opt/python/bin/python3 -c "import pyopenjtalk; pyopenjtalk._lazy_init()" || EXIT_CODE=$?
        if [ "$EXIT_CODE" = "0" ]; then
            break
        fi
        sleep 5
    done

    if [ "$EXIT_CODE" != "0" ]; then
        exit "$EXIT_CODE"
    fi
EOF

# Download Resource
ARG VOICEVOX_RESOURCE_VERSION=0.22.2
RUN <<EOF
    set -eux

    # README
    wget -nv --show-progress -c -O "/opt/voicevox_engine/README.md" "https://raw.githubusercontent.com/VOICEVOX/voicevox_resource/${VOICEVOX_RESOURCE_VERSION}/engine/README.md"
EOF
>>>>>>> ab6f180a

# Create container start shell
COPY --chmod=775 <<EOF /entrypoint.sh
#!/bin/bash
set -eux

exec "\$@"
EOF

ENTRYPOINT [ "/entrypoint.sh"  ]
CMD [ "gosu", "user", "/opt/python/bin/poetry", "run", "python", "./run.py", "--host", "0.0.0.0" ]

# Enable use_gpu
FROM runtime-env AS runtime-nvidia-env
CMD [ "gosu", "user", "/opt/python/bin/poetry", "run", "python", "./run.py", "--use_gpu", "--host", "0.0.0.0" ]<|MERGE_RESOLUTION|>--- conflicted
+++ resolved
@@ -5,126 +5,6 @@
 ARG BASE_IMAGE=ubuntu:22.04
 ARG BASE_RUNTIME_IMAGE=$BASE_IMAGE
 
-<<<<<<< HEAD
-=======
-# Download VOICEVOX Core shared object
-FROM ${BASE_IMAGE} AS download-core-env
-ARG DEBIAN_FRONTEND=noninteractive
-
-WORKDIR /work
-
-RUN <<EOF
-    set -eux
-
-    apt-get update
-    apt-get install -y \
-        wget \
-        unzip
-    apt-get clean
-    rm -rf /var/lib/apt/lists/*
-EOF
-
-# assert VOICEVOX_CORE_VERSION >= 0.11.0 (ONNX)
-ARG TARGETPLATFORM
-ARG USE_GPU=false
-ARG VOICEVOX_CORE_VERSION=0.15.7
-
-RUN <<EOF
-    set -eux
-
-    # Processing Switch
-    if [ "${USE_GPU}" = "true" ]; then
-        VOICEVOX_CORE_ASSET_ASSET_PROCESSING="gpu"
-    else
-        VOICEVOX_CORE_ASSET_ASSET_PROCESSING="cpu"
-    fi
-
-    # TARGETARCH Switch
-    if [ "${TARGETPLATFORM}" = "linux/amd64" ]; then
-        VOICEVOX_CORE_ASSET_TARGETARCH="x64"
-    else
-        VOICEVOX_CORE_ASSET_TARGETARCH="arm64"
-    fi
-
-    VOICEVOX_CORE_ASSET_PREFIX="voicevox_core-linux-${VOICEVOX_CORE_ASSET_TARGETARCH}-${VOICEVOX_CORE_ASSET_ASSET_PROCESSING}"
-
-    # Download Core
-    VOICEVOX_CORE_ASSET_NAME=${VOICEVOX_CORE_ASSET_PREFIX}-${VOICEVOX_CORE_VERSION}
-    wget -nv --show-progress -c -O "./${VOICEVOX_CORE_ASSET_NAME}.zip" "https://github.com/VOICEVOX/voicevox_core/releases/download/${VOICEVOX_CORE_VERSION}/${VOICEVOX_CORE_ASSET_NAME}.zip"
-    unzip "./${VOICEVOX_CORE_ASSET_NAME}.zip"
-    mkdir -p core
-    mv "${VOICEVOX_CORE_ASSET_NAME}"/* core
-    rm -rf $VOICEVOX_CORE_ASSET_NAME
-    rm "./${VOICEVOX_CORE_ASSET_NAME}.zip"
-
-    # Move Core to /opt/voicevox_core/
-    mkdir /opt/voicevox_core
-    mv ./core/* /opt/voicevox_core/
-
-    # Add /opt/voicevox_core to dynamic library search path
-    echo "/opt/voicevox_core" > /etc/ld.so.conf.d/voicevox_core.conf
-
-    # Update dynamic library search cache
-    ldconfig
-EOF
-
-
-# Download ONNX Runtime
-FROM ${BASE_IMAGE} AS download-onnxruntime-env
-ARG DEBIAN_FRONTEND=noninteractive
-
-WORKDIR /work
-
-RUN <<EOF
-    set -eux
-
-    apt-get update
-    apt-get install -y \
-        wget \
-        tar
-    apt-get clean
-    rm -rf /var/lib/apt/lists/*
-EOF
-
-ARG TARGETPLATFORM
-ARG USE_GPU=false
-ARG ONNXRUNTIME_VERSION=1.13.1
-RUN <<EOF
-    set -eux
-
-    # Processing Switch
-    if [ "${USE_GPU}" = "true" ]; then
-        ONNXRUNTIME_PROCESSING="gpu-"
-    else
-        ONNXRUNTIME_PROCESSING=""
-    fi
-
-    # TARGETARCH Switch
-    if [ "${TARGETPLATFORM}" = "linux/amd64" ]; then
-        ONNXRUNTIME_TARGETARCH=x64
-    else
-        ONNXRUNTIME_TARGETARCH=aarch64
-    fi
-    
-    ONNXRUNTIME_URL="https://github.com/microsoft/onnxruntime/releases/download/v${ONNXRUNTIME_VERSION}/onnxruntime-linux-${ONNXRUNTIME_TARGETARCH}-${ONNXRUNTIME_PROCESSING}${ONNXRUNTIME_VERSION}.tgz"
-
-    # Download ONNX Runtime
-    wget -nv --show-progress -c -O "./onnxruntime.tgz" "${ONNXRUNTIME_URL}"
-
-    # Extract ONNX Runtime to /opt/onnxruntime
-    mkdir -p /opt/onnxruntime
-    tar xf "./onnxruntime.tgz" -C "/opt/onnxruntime" --strip-components 1
-    rm ./onnxruntime.tgz
-
-    # Add /opt/onnxruntime/lib to dynamic library search path
-    echo "/opt/onnxruntime/lib" > /etc/ld.so.conf.d/onnxruntime.conf
-
-    # Update dynamic library search cache
-    ldconfig
-EOF
-
-
->>>>>>> ab6f180a
 # Compile Python (version locked)
 FROM ${BASE_IMAGE} AS compile-python-env
 
@@ -241,60 +121,7 @@
 RUN sed -i "s/__version__ = \"latest\"/__version__ = \"${AIVISSPEECH_ENGINE_VERSION}\"/" /opt/aivisspeech-engine/voicevox_engine/__init__.py
 RUN sed -i "s/\"version\": \"999\\.999\\.999\"/\"version\": \"${AIVISSPEECH_ENGINE_VERSION}\"/" /opt/aivisspeech-engine/engine_manifest.json
 
-<<<<<<< HEAD
-# openjtalk-plus include dictionary in itself, download is not needed
-=======
-# Generate licenses.json
-ADD ./requirements.txt /tmp/
-ADD ./requirements-dev.txt /tmp/
-RUN <<EOF
-    set -eux
-
-    cd /opt/voicevox_engine
-
-    # Define temporary env vars
-    # /home/user/.local/bin is required to use the commands installed by pip
-    export PATH="/home/user/.local/bin:${PATH:-}"
-
-    gosu user /opt/python/bin/pip3 install -r /tmp/requirements.txt
-    # requirements-dev.txt でバージョン指定されている pip-licenses をインストールする
-    gosu user /opt/python/bin/pip3 install "$(grep pip-licenses /tmp/requirements-dev.txt | cut -f 1 -d ';')"
-    gosu user /opt/python/bin/python3 tools/generate_licenses.py > /opt/voicevox_engine/resources/engine_manifest_assets/dependency_licenses.json
-    cp /opt/voicevox_engine/resources/engine_manifest_assets/dependency_licenses.json /opt/voicevox_engine/licenses.json
-EOF
-
-# Generate filemap.json
-RUN /opt/python/bin/python3 /opt/voicevox_engine/tools/generate_filemap.py --target_dir /opt/voicevox_engine/resources/character_info
-
-# Keep this layer separated to use layer cache on download failed in local build
-RUN <<EOF
-    set -eux
-
-    # Download openjtalk dictionary
-    # try 5 times, sleep 5 seconds before retry
-    for i in $(seq 5); do
-        EXIT_CODE=0
-        gosu user /opt/python/bin/python3 -c "import pyopenjtalk; pyopenjtalk._lazy_init()" || EXIT_CODE=$?
-        if [ "$EXIT_CODE" = "0" ]; then
-            break
-        fi
-        sleep 5
-    done
-
-    if [ "$EXIT_CODE" != "0" ]; then
-        exit "$EXIT_CODE"
-    fi
-EOF
-
-# Download Resource
-ARG VOICEVOX_RESOURCE_VERSION=0.22.2
-RUN <<EOF
-    set -eux
-
-    # README
-    wget -nv --show-progress -c -O "/opt/voicevox_engine/README.md" "https://raw.githubusercontent.com/VOICEVOX/voicevox_resource/${VOICEVOX_RESOURCE_VERSION}/engine/README.md"
-EOF
->>>>>>> ab6f180a
+# pyopenjtalk-plus include dictionary in itself, download is not needed
 
 # Create container start shell
 COPY --chmod=775 <<EOF /entrypoint.sh
