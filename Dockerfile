# syntax=docker/dockerfile:1.4

# TODO: build-arg と target のドキュメントをこのファイルに書く

ARG BASE_IMAGE=ubuntu:20.04
ARG BASE_RUNTIME_IMAGE=$BASE_IMAGE

# Compile Python (version locked)
FROM ${BASE_IMAGE} AS compile-python-env

ARG DEBIAN_FRONTEND=noninteractive

RUN <<EOF
    set -eux
    apt-get update
    apt-get install -y \
        build-essential \
        libssl-dev \
        zlib1g-dev \
        libbz2-dev \
        libreadline-dev \
        libsqlite3-dev \
        curl \
        libncursesw5-dev \
        xz-utils \
        tk-dev \
        libxml2-dev \
        libxmlsec1-dev \
        libffi-dev \
        liblzma-dev \
        git
    apt-get clean
    rm -rf /var/lib/apt/lists/*
EOF

ARG PYTHON_VERSION=3.11.9
ARG PYENV_VERSION=v2.4.11
ARG PYENV_ROOT=/tmp/.pyenv
ARG PYBUILD_ROOT=/tmp/python-build
RUN <<EOF
    set -eux

    git clone -b "${PYENV_VERSION}" https://github.com/pyenv/pyenv.git "$PYENV_ROOT"
    PREFIX="$PYBUILD_ROOT" "$PYENV_ROOT"/plugins/python-build/install.sh
    "$PYBUILD_ROOT/bin/python-build" -v "$PYTHON_VERSION" /opt/python

    rm -rf "$PYBUILD_ROOT" "$PYENV_ROOT"
EOF

# FIXME: add /opt/python to PATH
# not working: /etc/profile read only on login shell
# not working: /etc/environment is the same
# not suitable: `ENV` is ignored by docker-compose
# RUN <<EOF
#     set -eux
#     echo "export PATH=/opt/python/bin:\$PATH" > /etc/profile.d/python-path.sh
#     echo "export LD_LIBRARY_PATH=/opt/python/lib:\$LD_LIBRARY_PATH" >> /etc/profile.d/python-path.sh
#     echo "export C_INCLUDE_PATH=/opt/python/include:\$C_INCLUDE_PATH" >> /etc/profile.d/python-path.sh
#
#     rm -f /etc/ld.so.cache
#     ldconfig
# EOF


# Runtime
FROM ${BASE_RUNTIME_IMAGE} AS runtime-env
ARG DEBIAN_FRONTEND=noninteractive

WORKDIR /opt/aivisspeech-engine

# ca-certificates: pyopenjtalk dictionary download
# build-essential: pyopenjtalk local build
# libsndfile1: soundfile shared object for arm64
# ref: https://github.com/VOICEVOX/voicevox_engine/issues/770
RUN <<EOF
    set -eux

    apt-get update
    apt-get install -y \
        git \
        wget \
        cmake \
        ca-certificates \
        build-essential \
        gosu \
        libsndfile1
    apt-get clean
    rm -rf /var/lib/apt/lists/*

    # Create a general user
    useradd --create-home user
EOF

# Copy python env
COPY --from=compile-python-env /opt/python /opt/python

# Install Python dependencies
ADD ./poetry.toml ./poetry.lock ./pyproject.toml /opt/aivisspeech-engine/
RUN <<EOF
    /opt/python/bin/pip3 install poetry
    chown -R user /opt/aivisspeech-engine
    gosu user /opt/python/bin/poetry install --only=main
EOF

# Add local files
<<<<<<< HEAD
ADD ./voicevox_engine /opt/aivisspeech-engine/voicevox_engine
ADD ./docs /opt/aivisspeech-engine/docs
ADD ./run.py ./presets.yaml ./engine_manifest.json /opt/aivisspeech-engine/
ADD ./resources /opt/aivisspeech-engine/resources
ADD ./tools/generate_licenses.py /opt/aivisspeech-engine/tools/
ADD ./tools/licenses /opt/aivisspeech-engine/tools/licenses
=======
ADD ./voicevox_engine /opt/voicevox_engine/voicevox_engine
ADD ./docs /opt/voicevox_engine/docs
ADD ./run.py ./engine_manifest.json /opt/voicevox_engine/
ADD ./resources /opt/voicevox_engine/resources
ADD ./tools/generate_licenses.py /opt/voicevox_engine/tools/
ADD ./tools/licenses /opt/voicevox_engine/tools/licenses
ADD ./tools/generate_filemap.py /opt/voicevox_engine/tools/
>>>>>>> cf25ebf4

# Replace version
ARG AIVISSPEECH_ENGINE_VERSION=latest
RUN sed -i "s/__version__ = \"latest\"/__version__ = \"${AIVISSPEECH_ENGINE_VERSION}\"/" /opt/aivisspeech-engine/voicevox_engine/__init__.py
RUN sed -i "s/\"version\": \"999\\.999\\.999\"/\"version\": \"${AIVISSPEECH_ENGINE_VERSION}\"/" /opt/aivisspeech-engine/engine_manifest.json

<<<<<<< HEAD
# openjtalk-plus include dictionary in itself, download is not needed
=======
# Generate licenses.json
ADD ./requirements.txt /tmp/
ADD ./requirements-dev.txt /tmp/
RUN <<EOF
    set -eux

    cd /opt/voicevox_engine

    # Define temporary env vars
    # /home/user/.local/bin is required to use the commands installed by pip
    export PATH="/home/user/.local/bin:${PATH:-}"

    gosu user /opt/python/bin/pip3 install -r /tmp/requirements.txt
    # requirements-dev.txt でバージョン指定されている pip-licenses をインストールする
    gosu user /opt/python/bin/pip3 install "$(grep pip-licenses /tmp/requirements-dev.txt | cut -f 1 -d ';')"
    gosu user /opt/python/bin/python3 tools/generate_licenses.py > /opt/voicevox_engine/resources/engine_manifest_assets/dependency_licenses.json
    cp /opt/voicevox_engine/resources/engine_manifest_assets/dependency_licenses.json /opt/voicevox_engine/licenses.json
EOF

# Generate filemap.json
RUN /opt/python/bin/python3 /opt/voicevox_engine/tools/generate_filemap.py --target_dir /opt/voicevox_engine/resources/character_info

# Keep this layer separated to use layer cache on download failed in local build
RUN <<EOF
    set -eux

    # Download openjtalk dictionary
    # try 5 times, sleep 5 seconds before retry
    for i in $(seq 5); do
        EXIT_CODE=0
        gosu user /opt/python/bin/python3 -c "import pyopenjtalk; pyopenjtalk._lazy_init()" || EXIT_CODE=$?
        if [ "$EXIT_CODE" = "0" ]; then
            break
        fi
        sleep 5
    done

    if [ "$EXIT_CODE" != "0" ]; then
        exit "$EXIT_CODE"
    fi
EOF

# Download Resource
ARG VOICEVOX_RESOURCE_VERSION=0.22-preview.0
RUN <<EOF
    set -eux

    # README
    wget -nv --show-progress -c -O "/opt/voicevox_engine/README.md" "https://raw.githubusercontent.com/VOICEVOX/voicevox_resource/${VOICEVOX_RESOURCE_VERSION}/engine/README.md"
EOF
>>>>>>> cf25ebf4

# Create container start shell
COPY --chmod=775 <<EOF /entrypoint.sh
#!/bin/bash
set -eux

exec "\$@"
EOF

ENTRYPOINT [ "/entrypoint.sh"  ]
CMD [ "gosu", "user", "/opt/python/bin/poetry", "run", "python", "./run.py", "--host", "0.0.0.0" ]

# Enable use_gpu
FROM runtime-env AS runtime-nvidia-env
CMD [ "gosu", "user", "/opt/python/bin/poetry", "run", "python", "./run.py", "--use_gpu", "--host", "0.0.0.0" ]<|MERGE_RESOLUTION|>--- conflicted
+++ resolved
@@ -103,82 +103,19 @@
 EOF
 
 # Add local files
-<<<<<<< HEAD
 ADD ./voicevox_engine /opt/aivisspeech-engine/voicevox_engine
 ADD ./docs /opt/aivisspeech-engine/docs
-ADD ./run.py ./presets.yaml ./engine_manifest.json /opt/aivisspeech-engine/
+ADD ./run.py ./engine_manifest.json /opt/aivisspeech-engine/
 ADD ./resources /opt/aivisspeech-engine/resources
 ADD ./tools/generate_licenses.py /opt/aivisspeech-engine/tools/
 ADD ./tools/licenses /opt/aivisspeech-engine/tools/licenses
-=======
-ADD ./voicevox_engine /opt/voicevox_engine/voicevox_engine
-ADD ./docs /opt/voicevox_engine/docs
-ADD ./run.py ./engine_manifest.json /opt/voicevox_engine/
-ADD ./resources /opt/voicevox_engine/resources
-ADD ./tools/generate_licenses.py /opt/voicevox_engine/tools/
-ADD ./tools/licenses /opt/voicevox_engine/tools/licenses
-ADD ./tools/generate_filemap.py /opt/voicevox_engine/tools/
->>>>>>> cf25ebf4
 
 # Replace version
 ARG AIVISSPEECH_ENGINE_VERSION=latest
 RUN sed -i "s/__version__ = \"latest\"/__version__ = \"${AIVISSPEECH_ENGINE_VERSION}\"/" /opt/aivisspeech-engine/voicevox_engine/__init__.py
 RUN sed -i "s/\"version\": \"999\\.999\\.999\"/\"version\": \"${AIVISSPEECH_ENGINE_VERSION}\"/" /opt/aivisspeech-engine/engine_manifest.json
 
-<<<<<<< HEAD
 # openjtalk-plus include dictionary in itself, download is not needed
-=======
-# Generate licenses.json
-ADD ./requirements.txt /tmp/
-ADD ./requirements-dev.txt /tmp/
-RUN <<EOF
-    set -eux
-
-    cd /opt/voicevox_engine
-
-    # Define temporary env vars
-    # /home/user/.local/bin is required to use the commands installed by pip
-    export PATH="/home/user/.local/bin:${PATH:-}"
-
-    gosu user /opt/python/bin/pip3 install -r /tmp/requirements.txt
-    # requirements-dev.txt でバージョン指定されている pip-licenses をインストールする
-    gosu user /opt/python/bin/pip3 install "$(grep pip-licenses /tmp/requirements-dev.txt | cut -f 1 -d ';')"
-    gosu user /opt/python/bin/python3 tools/generate_licenses.py > /opt/voicevox_engine/resources/engine_manifest_assets/dependency_licenses.json
-    cp /opt/voicevox_engine/resources/engine_manifest_assets/dependency_licenses.json /opt/voicevox_engine/licenses.json
-EOF
-
-# Generate filemap.json
-RUN /opt/python/bin/python3 /opt/voicevox_engine/tools/generate_filemap.py --target_dir /opt/voicevox_engine/resources/character_info
-
-# Keep this layer separated to use layer cache on download failed in local build
-RUN <<EOF
-    set -eux
-
-    # Download openjtalk dictionary
-    # try 5 times, sleep 5 seconds before retry
-    for i in $(seq 5); do
-        EXIT_CODE=0
-        gosu user /opt/python/bin/python3 -c "import pyopenjtalk; pyopenjtalk._lazy_init()" || EXIT_CODE=$?
-        if [ "$EXIT_CODE" = "0" ]; then
-            break
-        fi
-        sleep 5
-    done
-
-    if [ "$EXIT_CODE" != "0" ]; then
-        exit "$EXIT_CODE"
-    fi
-EOF
-
-# Download Resource
-ARG VOICEVOX_RESOURCE_VERSION=0.22-preview.0
-RUN <<EOF
-    set -eux
-
-    # README
-    wget -nv --show-progress -c -O "/opt/voicevox_engine/README.md" "https://raw.githubusercontent.com/VOICEVOX/voicevox_resource/${VOICEVOX_RESOURCE_VERSION}/engine/README.md"
-EOF
->>>>>>> cf25ebf4
 
 # Create container start shell
 COPY --chmod=775 <<EOF /entrypoint.sh
