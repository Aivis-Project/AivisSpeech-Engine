--- conflicted
+++ resolved
@@ -5,22 +5,13 @@
 import os
 import re
 import sys
-<<<<<<< HEAD
-import zipfile
-=======
->>>>>>> e5635cbc
 from collections.abc import AsyncIterator, Awaitable, Callable
 from contextlib import asynccontextmanager
 from functools import lru_cache
 from io import BytesIO, TextIOWrapper
 from pathlib import Path
-<<<<<<< HEAD
-from tempfile import NamedTemporaryFile, TemporaryFile
+from tempfile import NamedTemporaryFile
 from typing import Annotated, Optional
-=======
-from tempfile import NamedTemporaryFile
-from typing import Annotated, Any, Optional
->>>>>>> e5635cbc
 
 import soundfile
 import uvicorn
@@ -30,18 +21,12 @@
 from fastapi.middleware.cors import CORSMiddleware
 from fastapi.responses import JSONResponse
 from fastapi.templating import Jinja2Templates
-<<<<<<< HEAD
-from pydantic import ValidationError
-=======
->>>>>>> e5635cbc
 from starlette.background import BackgroundTask
 from starlette.middleware.errors import ServerErrorMiddleware
 from starlette.responses import FileResponse
 
 from voicevox_engine import __version__
-<<<<<<< HEAD
 from voicevox_engine.aivm_manager import AivmManager
-=======
 from voicevox_engine.app.dependencies import (
     check_disabled_mutable_api,
     deprecated_mutable_api,
@@ -53,7 +38,6 @@
     tts_pipeline,
     user_dict,
 )
->>>>>>> e5635cbc
 from voicevox_engine.cancellable_engine import CancellableEngine
 from voicevox_engine.core.core_adapter import CoreAdapter
 from voicevox_engine.core.core_initializer import MOCK_VER, initialize_cores
@@ -61,31 +45,14 @@
 from voicevox_engine.engine_manifest.EngineManifestLoader import EngineManifestLoader
 from voicevox_engine.logging import LOGGING_CONFIG, logger
 from voicevox_engine.metas.Metas import StyleId
-<<<<<<< HEAD
 from voicevox_engine.metas.MetasStore import construct_lookup
 from voicevox_engine.model import (
-    AccentPhrase,
     AivmInfo,
     AivmManifest,
     AudioQuery,
-    FrameAudioQuery,
-=======
-from voicevox_engine.metas.MetasStore import MetasStore, construct_lookup
-from voicevox_engine.model import (
-    AudioQuery,
-    BaseLibraryInfo,
-    DownloadableLibraryInfo,
-    InstalledLibraryInfo,
->>>>>>> e5635cbc
     MorphableTargetInfo,
     StyleIdNotFoundError,
     SupportedDevicesInfo,
-<<<<<<< HEAD
-    UserDictWord,
-    WordTypes,
-=======
-    VvlibManifest,
->>>>>>> e5635cbc
 )
 from voicevox_engine.morphing import (
     get_morphable_targets,
@@ -98,44 +65,15 @@
 from voicevox_engine.preset.PresetManager import PresetManager
 from voicevox_engine.setting.Setting import CorsPolicyMode
 from voicevox_engine.setting.SettingLoader import USER_SETTING_PATH, SettingHandler
-<<<<<<< HEAD
-from voicevox_engine.tts_pipeline.kana_converter import parse_kana
 from voicevox_engine.tts_pipeline.style_bert_vits2_tts_engine import (
     StyleBertVITS2TTSEngine,
 )
 from voicevox_engine.tts_pipeline.tts_engine import TTSEngine
-from voicevox_engine.user_dict.part_of_speech_data import MAX_PRIORITY, MIN_PRIORITY
-from voicevox_engine.user_dict.user_dict import (
-    apply_word,
-    delete_word,
-    import_user_dict,
-    read_dict,
-    rewrite_word,
-    update_dict,
-)
-from voicevox_engine.utility.connect_base64_waves import (
-    ConnectBase64WavesException,
-    connect_base64_waves,
-)
-=======
-from voicevox_engine.tts_pipeline.tts_engine import (
-    TTSEngine,
-    make_tts_engines_from_cores,
-)
 from voicevox_engine.user_dict.user_dict import update_dict
-from voicevox_engine.utility.core_version_utility import get_latest_core_version
->>>>>>> e5635cbc
 from voicevox_engine.utility.path_utility import delete_file, engine_root, get_save_dir
 from voicevox_engine.utility.run_utility import decide_boolean_from_env
 
 
-<<<<<<< HEAD
-def b64encode_str(s: bytes) -> str:
-    return base64.b64encode(s).decode("utf-8")
-
-
-=======
->>>>>>> e5635cbc
 def set_output_log_utf8() -> None:
     """
     stdout/stderrのエンコーディングをUTF-8に切り替える関数
@@ -299,264 +237,10 @@
             return cores[core_version]
         raise HTTPException(status_code=422, detail="不明なバージョンです")
 
-<<<<<<< HEAD
-    @app.post(
-        "/audio_query",
-        response_model=AudioQuery,
-        tags=["クエリ作成"],
-        summary="音声合成用のクエリを作成する",
-    )
-    def audio_query(
-        text: str,
-        style_id: StyleId = Query(alias="speaker"),  # noqa: B008
-        core_version: str | None = None,
-    ) -> AudioQuery:
-        """
-        音声合成用のクエリの初期値を得ます。ここで得られたクエリはそのまま音声合成に利用できます。各値の意味は`Schemas`を参照してください。
-        """
-        engine = get_engine(core_version)
-        core = get_core(core_version)
-        accent_phrases = engine.create_accent_phrases(text, style_id)
-        return AudioQuery(
-            accent_phrases=accent_phrases,
-            styleStrengthScale=5.0,
-            intonationScale=1,
-            speedScale=1,
-            pitchScale=0,
-            volumeScale=1,
-            prePhonemeLength=0.1,
-            postPhonemeLength=0.1,
-            outputSamplingRate=core.default_sampling_rate,
-            outputStereo=False,
-            # kana=create_kana(accent_phrases),
-            kana=text,  # AivisSpeech Engine では音声合成時に読み上げテキストも必要なため、kana に読み上げテキストをそのまま入れて返す
-        )
-
-    @app.post(
-        "/audio_query_from_preset",
-        response_model=AudioQuery,
-        tags=["クエリ作成"],
-        summary="音声合成用のクエリをプリセットを用いて作成する",
-    )
-    def audio_query_from_preset(
-        text: str,
-        preset_id: int,
-        core_version: str | None = None,
-    ) -> AudioQuery:
-        """
-        音声合成用のクエリの初期値を得ます。ここで得られたクエリはそのまま音声合成に利用できます。各値の意味は`Schemas`を参照してください。
-        """
-        engine = get_engine(core_version)
-        core = get_core(core_version)
-        try:
-            presets = preset_manager.load_presets()
-        except PresetError as err:
-            raise HTTPException(status_code=422, detail=str(err))
-        for preset in presets:
-            if preset.id == preset_id:
-                selected_preset = preset
-                break
-        else:
-            raise HTTPException(
-                status_code=422, detail="該当するプリセットIDが見つかりません"
-            )
-
-        accent_phrases = engine.create_accent_phrases(text, selected_preset.style_id)
-        return AudioQuery(
-            accent_phrases=accent_phrases,
-            styleStrengthScale=selected_preset.styleStrengthScale,
-            intonationScale=selected_preset.intonationScale,
-            speedScale=selected_preset.speedScale,
-            pitchScale=selected_preset.pitchScale,
-            volumeScale=selected_preset.volumeScale,
-            prePhonemeLength=selected_preset.prePhonemeLength,
-            postPhonemeLength=selected_preset.postPhonemeLength,
-            outputSamplingRate=core.default_sampling_rate,
-            outputStereo=False,
-            # kana=create_kana(accent_phrases),
-            kana=text,  # AivisSpeech Engine では音声合成時に読み上げテキストも必要なため、kana に読み上げテキストをそのまま入れて返す
-        )
-
-    @app.post(
-        "/accent_phrases",
-        response_model=list[AccentPhrase],
-        tags=["クエリ編集"],
-        summary="テキストからアクセント句を得る",
-        responses={
-            400: {
-                "description": "読み仮名のパースに失敗",
-                "model": ParseKanaBadRequest,
-            }
-        },
-    )
-    def accent_phrases(
-        text: str,
-        style_id: StyleId = Query(alias="speaker"),  # noqa: B008
-        is_kana: bool = False,
-        core_version: str | None = None,
-    ) -> list[AccentPhrase]:
-        """
-        テキストからアクセント句を得ます。
-        is_kanaが`true`のとき、テキストは次の AquesTalk 風記法で解釈されます。デフォルトは`false`です。
-        * 全てのカナはカタカナで記述される
-        * アクセント句は`/`または`、`で区切る。`、`で区切った場合に限り無音区間が挿入される。
-        * カナの手前に`_`を入れるとそのカナは無声化される
-        * アクセント位置を`'`で指定する。全てのアクセント句にはアクセント位置を1つ指定する必要がある。
-        * アクセント句末に`？`(全角)を入れることにより疑問文の発音ができる。
-        """
-        engine = get_engine(core_version)
-        if is_kana:
-            try:
-                return engine.create_accent_phrases_from_kana(text, style_id)
-            except ParseKanaError as err:
-                raise HTTPException(
-                    status_code=400, detail=ParseKanaBadRequest(err).model_dump()
-                )
-        else:
-            return engine.create_accent_phrases(text, style_id)
-
-    @app.post(
-        "/mora_data",
-        response_model=list[AccentPhrase],
-        tags=["クエリ編集"],
-        summary="アクセント句から音高・音素長を得る",
-    )
-    def mora_data(
-        accent_phrases: list[AccentPhrase],
-        style_id: StyleId = Query(alias="speaker"),  # noqa: B008
-        core_version: str | None = None,
-    ) -> list[AccentPhrase]:
-        engine = get_engine(core_version)
-        return engine.update_length_and_pitch(accent_phrases, style_id)
-
-    @app.post(
-        "/mora_length",
-        response_model=list[AccentPhrase],
-        tags=["クエリ編集"],
-        summary="アクセント句から音素長を得る",
-    )
-    def mora_length(
-        accent_phrases: list[AccentPhrase],
-        style_id: StyleId = Query(alias="speaker"),  # noqa: B008
-        core_version: str | None = None,
-    ) -> list[AccentPhrase]:
-        engine = get_engine(core_version)
-        return engine.update_length(accent_phrases, style_id)
-
-    @app.post(
-        "/mora_pitch",
-        response_model=list[AccentPhrase],
-        tags=["クエリ編集"],
-        summary="アクセント句から音高を得る",
-    )
-    def mora_pitch(
-        accent_phrases: list[AccentPhrase],
-        style_id: StyleId = Query(alias="speaker"),  # noqa: B008
-        core_version: str | None = None,
-    ) -> list[AccentPhrase]:
-        engine = get_engine(core_version)
-        return engine.update_pitch(accent_phrases, style_id)
-
-    @app.post(
-        "/synthesis",
-        response_class=FileResponse,
-        responses={
-            200: {
-                "content": {
-                    "audio/wav": {"schema": {"type": "string", "format": "binary"}}
-                },
-            }
-        },
-        tags=["音声合成"],
-        summary="音声合成する",
-    )
-    def synthesis(
-        query: AudioQuery,
-        style_id: StyleId = Query(alias="speaker"),  # noqa: B008
-        enable_interrogative_upspeak: bool = Query(  # noqa: B008
-            default=True,
-            description="疑問系のテキストが与えられたら語尾を自動調整する",
-        ),
-        core_version: str | None = None,
-    ) -> FileResponse:
-        engine = get_engine(core_version)
-        wave = engine.synthesize_wave(
-            query, style_id, enable_interrogative_upspeak=enable_interrogative_upspeak
-        )
-
-        with NamedTemporaryFile(delete=False) as f:
-            soundfile.write(
-                file=f, data=wave, samplerate=query.outputSamplingRate, format="WAV"
-            )
-
-        return FileResponse(
-            f.name,
-            media_type="audio/wav",
-            background=BackgroundTask(delete_file, f.name),
-        )
-
-    @app.post(
-        "/cancellable_synthesis",
-        response_class=FileResponse,
-        responses={
-            200: {
-                "content": {
-                    "audio/wav": {"schema": {"type": "string", "format": "binary"}}
-                },
-            }
-        },
-        tags=["音声合成"],
-        # summary="音声合成する（キャンセル可能）",
-        summary="AivisSpeech Engine ではサポートされていない API です (常に 501 Not Implemented を返します)",
-    )
-    def cancellable_synthesis(
-        query: AudioQuery,
-        request: Request,
-        style_id: StyleId = Query(alias="speaker"),  # noqa: B008
-        core_version: str | None = None,
-    ) -> FileResponse:
-        raise HTTPException(
-            status_code=501,
-            detail="Cancelable synthesis is not supported in AivisSpeech Engine.",
-        )
-
-        if cancellable_engine is None:
-            raise HTTPException(
-                status_code=404,
-                detail="実験的機能はデフォルトで無効になっています。使用するには引数を指定してください。",
-            )
-        f_name = cancellable_engine._synthesis_impl(
-            query, style_id, request, core_version=core_version
-        )
-        if f_name == "":
-            raise HTTPException(status_code=422, detail="不明なバージョンです")
-
-        return FileResponse(
-            f_name,
-            media_type="audio/wav",
-            background=BackgroundTask(delete_file, f_name),
-        )
-
-    @app.post(
-        "/multi_synthesis",
-        response_class=FileResponse,
-        responses={
-            200: {
-                "content": {
-                    "application/zip": {
-                        "schema": {"type": "string", "format": "binary"}
-                    }
-                },
-            }
-        },
-        tags=["音声合成"],
-        summary="複数まとめて音声合成する",
-=======
     app.include_router(
         tts_pipeline.generate_router(
             get_engine, get_core, preset_manager, cancellable_engine
         )
->>>>>>> e5635cbc
     )
 
     @app.post(
@@ -566,7 +250,8 @@
         summary="指定したスタイルに対してエンジン内の話者がモーフィングが可能か判定する",
     )
     def morphable_targets(
-        base_style_ids: list[StyleId], core_version: str | None = None
+        base_style_ids: list[StyleId],
+        core_version: Annotated[str | None, Query(description="AivisSpeech Engine ではサポートされていないパラメータです (常に無視されます) 。")] = None,  # fmt: skip # noqa
     ) -> list[dict[str, MorphableTargetInfo]]:
         """
         指定されたベーススタイルに対してエンジン内の各話者がモーフィング機能を利用可能か返します。
@@ -668,202 +353,7 @@
             background=BackgroundTask(delete_file, f.name),
         )
 
-<<<<<<< HEAD
-    @app.post(
-        "/sing_frame_audio_query",
-        response_model=FrameAudioQuery,
-        tags=["クエリ作成"],
-        # summary="歌唱音声合成用のクエリを作成する",
-        summary="AivisSpeech Engine ではサポートされていない API です (常に 501 Not Implemented を返します)",
-    )
-    def sing_frame_audio_query(
-        score: Score,
-        style_id: StyleId = Query(alias="speaker"),  # noqa: B008
-        core_version: str | None = None,
-    ) -> FrameAudioQuery:
-        # """
-        # 歌唱音声合成用のクエリの初期値を得ます。ここで得られたクエリはそのまま歌唱音声合成に利用できます。各値の意味は`Schemas`を参照してください。
-        # """
-        raise HTTPException(
-            status_code=501,
-            detail="Sing frame audio query is not supported in AivisSpeech Engine.",
-        )
-
-        engine = get_engine(core_version)
-        core = get_core(core_version)
-        phonemes, f0, volume = engine.create_sing_phoneme_and_f0_and_volume(
-            score, style_id
-        )
-
-        return FrameAudioQuery(
-            f0=f0,
-            volume=volume,
-            phonemes=phonemes,
-            volumeScale=1,
-            outputSamplingRate=core.default_sampling_rate,
-            outputStereo=False,
-        )
-
-    @app.post(
-        "/frame_synthesis",
-        response_class=FileResponse,
-        responses={
-            200: {
-                "content": {
-                    "audio/wav": {"schema": {"type": "string", "format": "binary"}}
-                },
-            }
-        },
-        tags=["音声合成"],
-        summary="AivisSpeech Engine ではサポートされていない API です (常に 501 Not Implemented を返します)",
-    )
-    def frame_synthesis(
-        query: FrameAudioQuery,
-        style_id: StyleId = Query(alias="speaker"),  # noqa: B008
-        core_version: str | None = None,
-    ) -> FileResponse:
-        # """
-        # 歌唱音声合成を行います。
-        # """
-        raise HTTPException(
-            status_code=501,
-            detail="Frame synthesis is not supported in AivisSpeech Engine.",
-        )
-
-        engine = get_engine(core_version)
-        wave = engine.frame_synthsize_wave(query, style_id)
-
-        with NamedTemporaryFile(delete=False) as f:
-            soundfile.write(
-                file=f, data=wave, samplerate=query.outputSamplingRate, format="WAV"
-            )
-
-        return FileResponse(
-            f.name,
-            media_type="audio/wav",
-            background=BackgroundTask(delete_file, f.name),
-        )
-
-    @app.post(
-        "/connect_waves",
-        response_class=FileResponse,
-        responses={
-            200: {
-                "content": {
-                    "audio/wav": {"schema": {"type": "string", "format": "binary"}}
-                },
-            }
-        },
-        tags=["その他"],
-        summary="base64エンコードされた複数のwavデータを一つに結合する",
-    )
-    def connect_waves(waves: list[str]) -> FileResponse:
-        """
-        base64エンコードされたwavデータを一纏めにし、wavファイルで返します。
-        """
-        try:
-            waves_nparray, sampling_rate = connect_base64_waves(waves)
-        except ConnectBase64WavesException as err:
-            raise HTTPException(status_code=422, detail=str(err))
-
-        with NamedTemporaryFile(delete=False) as f:
-            soundfile.write(
-                file=f,
-                data=waves_nparray,
-                samplerate=sampling_rate,
-                format="WAV",
-            )
-
-        return FileResponse(
-            f.name,
-            media_type="audio/wav",
-            background=BackgroundTask(delete_file, f.name),
-        )
-
-    @app.get(
-        "/presets",
-        response_model=list[Preset],
-        response_description="プリセットのリスト",
-        tags=["その他"],
-    )
-    def get_presets() -> list[Preset]:
-        """
-        エンジンが保持しているプリセットの設定を返します
-        """
-        try:
-            presets = preset_manager.load_presets()
-        except PresetError as err:
-            raise HTTPException(status_code=422, detail=str(err))
-        return presets
-
-    @app.post(
-        "/add_preset",
-        response_model=int,
-        response_description="追加したプリセットのプリセットID",
-        tags=["その他"],
-        dependencies=[Depends(check_disabled_mutable_api)],
-    )
-    def add_preset(
-        preset: Annotated[
-            Preset,
-            Body(
-                description="新しいプリセット。プリセットIDが既存のものと重複している場合は、新規のプリセットIDが採番されます。"
-            ),
-        ]
-    ) -> int:
-        """
-        新しいプリセットを追加します
-        """
-        try:
-            id = preset_manager.add_preset(preset)
-        except PresetError as err:
-            raise HTTPException(status_code=422, detail=str(err))
-        return id
-
-    @app.post(
-        "/update_preset",
-        response_model=int,
-        response_description="更新したプリセットのプリセットID",
-        tags=["その他"],
-        dependencies=[Depends(check_disabled_mutable_api)],
-    )
-    def update_preset(
-        preset: Annotated[
-            Preset,
-            Body(
-                description="更新するプリセット。プリセットIDが更新対象と一致している必要があります。"
-            ),
-        ]
-    ) -> int:
-        """
-        既存のプリセットを更新します
-        """
-        try:
-            id = preset_manager.update_preset(preset)
-        except PresetError as err:
-            raise HTTPException(status_code=422, detail=str(err))
-        return id
-
-    @app.post(
-        "/delete_preset",
-        status_code=204,
-        tags=["その他"],
-        dependencies=[Depends(check_disabled_mutable_api)],
-    )
-    def delete_preset(
-        id: Annotated[int, Query(description="削除するプリセットのプリセットID")]
-    ) -> Response:
-        """
-        既存のプリセットを削除します
-        """
-        try:
-            preset_manager.delete_preset(id)
-        except PresetError as err:
-            raise HTTPException(status_code=422, detail=str(err))
-        return Response(status_code=204)
-=======
     app.include_router(preset.generate_router(preset_manager))
->>>>>>> e5635cbc
 
     @app.get("/version", tags=["その他"])
     async def version() -> str:
@@ -876,172 +366,7 @@
             media_type="application/json",
         )
 
-<<<<<<< HEAD
-    @app.get("/speakers", response_model=list[Speaker], tags=["その他"])
-    def speakers(
-        core_version: str | None = Query(None, description="AivisSpeech Engine ではサポートされていないパラメータです (常に無視されます) 。"),  # noqa # fmt: skip
-    ) -> list[Speaker]:
-        # AivisSpeech Engine では常に AivmManager から Speaker を取得する
-        return aivm_manager.get_speakers()
-        # speakers = metas_store.load_combined_metas(get_core(core_version))
-        # return filter_speakers_and_styles(speakers, "speaker")
-
-    @app.get("/speaker_info", response_model=SpeakerInfo, tags=["その他"])
-    def speaker_info(
-        speaker_uuid: str = Query(..., description="話者の UUID 。"),  # noqa
-        core_version: str | None = Query(None, description="AivisSpeech Engine ではサポートされていないパラメータです (常に無視されます) 。"),  # noqa # fmt: skip
-    ) -> SpeakerInfo:
-        """
-        指定されたspeaker_uuidに関する情報をjson形式で返します。
-        画像や音声はbase64エンコードされたものが返されます。
-        """
-        # AivisSpeech Engine では常に AivmManager から SpeakerInfo を取得する
-        return aivm_manager.get_speaker_info(speaker_uuid)
-        # return _speaker_info(
-        #     speaker_uuid=speaker_uuid,
-        #     speaker_or_singer="speaker",
-        #     core_version=core_version,
-        # )
-
-    # FIXME: この関数をどこかに切り出す
-    # def _speaker_info(
-    #     speaker_uuid: str,
-    #     speaker_or_singer: Literal["speaker", "singer"],
-    #     core_version: str | None,
-    # ) -> SpeakerInfo:
-    #     # エンジンに含まれる話者メタ情報は、次のディレクトリ構造に従わなければならない：
-    #     # {root_dir}/
-    #     #   speaker_info/
-    #     #       {speaker_uuid_0}/
-    #     #           policy.md
-    #     #           portrait.png
-    #     #           icons/
-    #     #               {id_0}.png
-    #     #               {id_1}.png
-    #     #               ...
-    #     #           portraits/
-    #     #               {id_0}.png
-    #     #               {id_1}.png
-    #     #               ...
-    #     #           voice_samples/
-    #     #               {id_0}_001.wav
-    #     #               {id_0}_002.wav
-    #     #               {id_0}_003.wav
-    #     #               {id_1}_001.wav
-    #     #               ...
-    #     #       {speaker_uuid_1}/
-    #     #           ...
-
-    #     # 該当話者の検索
-    #     speakers = parse_obj_as(
-    #         list[Speaker], json.loads(get_core(core_version).speakers)
-    #     )
-    #     speakers = filter_speakers_and_styles(speakers, speaker_or_singer)
-    #     for i in range(len(speakers)):
-    #         if speakers[i].speaker_uuid == speaker_uuid:
-    #             speaker = speakers[i]
-    #             break
-    #     else:
-    #         raise HTTPException(status_code=404, detail="該当する話者が見つかりません")
-
-    #     try:
-    #         speaker_path = root_dir / "speaker_info" / speaker_uuid
-    #         # 話者情報の取得
-    #         # speaker policy
-    #         policy_path = speaker_path / "policy.md"
-    #         policy = policy_path.read_text("utf-8")
-    #         # speaker portrait
-    #         portrait_path = speaker_path / "portrait.png"
-    #         portrait = b64encode_str(portrait_path.read_bytes())
-    #         # スタイル情報の取得
-    #         style_infos = []
-    #         for style in speaker.styles:
-    #             id = style.id
-    #             # style icon
-    #             style_icon_path = speaker_path / "icons" / f"{id}.png"
-    #             icon = b64encode_str(style_icon_path.read_bytes())
-    #             # style portrait
-    #             style_portrait_path = speaker_path / "portraits" / f"{id}.png"
-    #             style_portrait = None
-    #             if style_portrait_path.exists():
-    #                 style_portrait = b64encode_str(style_portrait_path.read_bytes())
-    #             # voice samples
-    #             voice_samples = [
-    #                 b64encode_str(
-    #                     (
-    #                         speaker_path
-    #                         / "voice_samples/{}_{}.wav".format(id, str(j + 1).zfill(3))
-    #                     ).read_bytes()
-    #                 )
-    #                 for j in range(3)
-    #             ]
-    #             style_infos.append(
-    #                 {
-    #                     "id": id,
-    #                     "icon": icon,
-    #                     "portrait": style_portrait,
-    #                     "voice_samples": voice_samples,
-    #                 }
-    #             )
-    #     except FileNotFoundError:
-    #         import traceback
-
-    #         traceback.print_exc()
-    #         raise HTTPException(
-    #             status_code=500, detail="追加情報が見つかりませんでした"
-    #         )
-
-    #     ret_data = SpeakerInfo(
-    #         policy=policy,
-    #         portrait=portrait,
-    #         style_infos=style_infos,
-    #     )
-    #     return ret_data
-
-    @app.get(
-        "/singers",
-        response_model=list[Speaker],
-        tags=["その他"],
-        summary="AivisSpeech Engine ではサポートされていない API です (常に 501 Not Implemented を返します)",
-    )
-    def singers(
-        core_version: str | None = None,
-    ) -> list[Speaker]:
-        raise HTTPException(
-            status_code=501,
-            detail="Singers is not supported in AivisSpeech Engine.",
-        )
-
-        # singers = metas_store.load_combined_metas(get_core(core_version))
-        # return filter_speakers_and_styles(singers, "singer")
-
-    @app.get(
-        "/singer_info",
-        response_model=SpeakerInfo,
-        tags=["その他"],
-        summary="AivisSpeech Engine ではサポートされていない API です (常に 501 Not Implemented を返します)",
-    )
-    def singer_info(
-        speaker_uuid: str,
-        core_version: str | None = None,
-    ) -> SpeakerInfo:
-        # """
-        # 指定されたspeaker_uuidに関する情報をjson形式で返します。
-        # 画像や音声はbase64エンコードされたものが返されます。
-        # """
-        raise HTTPException(
-            status_code=501,
-            detail="Singer info is not supported in AivisSpeech Engine.",
-        )
-=======
-    app.include_router(speaker.generate_router(get_core, metas_store, root_dir))
->>>>>>> e5635cbc
-
-        # return _speaker_info(
-        #     speaker_uuid=speaker_uuid,
-        #     speaker_or_singer="singer",
-        #     core_version=core_version,
-        # )
+    app.include_router(speaker.generate_router(aivm_manager))
 
     @app.get(
         "/aivm_models",
@@ -1129,184 +454,7 @@
         core = get_core(core_version)
         return core.is_initialized_style_id_synthesis(style_id)
 
-<<<<<<< HEAD
-    @app.get(
-        "/user_dict",
-        response_model=dict[str, UserDictWord],
-        response_description="単語のUUIDとその詳細",
-        tags=["ユーザー辞書"],
-    )
-    def get_user_dict_words() -> dict[str, UserDictWord]:
-        """
-        ユーザー辞書に登録されている単語の一覧を返します。
-        単語の表層形(surface)は正規化済みの物を返します。
-        """
-        try:
-            return read_dict()
-        except Exception as ex:
-            logger.error("Failed to read user dictionary.", exc_info=ex)
-            raise HTTPException(
-                status_code=422, detail="辞書の読み込みに失敗しました。"
-            )
-
-    @app.post(
-        "/user_dict_word",
-        response_model=str,
-        tags=["ユーザー辞書"],
-        dependencies=[Depends(check_disabled_mutable_api)],
-    )
-    def add_user_dict_word(
-        surface: Annotated[str, Query(description="言葉の表層形")],
-        pronunciation: Annotated[str, Query(description="言葉の発音（カタカナ）")],
-        accent_type: Annotated[
-            int, Query(description="アクセント型（音が下がる場所を指す）")
-        ],
-        word_type: Annotated[
-            WordTypes | None,
-            Query(
-                description="PROPER_NOUN（固有名詞）、COMMON_NOUN（普通名詞）、VERB（動詞）、ADJECTIVE（形容詞）、SUFFIX（語尾）のいずれか"
-            ),
-        ] = None,
-        priority: Annotated[
-            int | None,
-            Query(
-                ge=MIN_PRIORITY,
-                le=MAX_PRIORITY,
-                description="単語の優先度（0から10までの整数）。数字が大きいほど優先度が高くなる。1から9までの値を指定することを推奨",
-            ),
-        ] = None,
-    ) -> Response:
-        """
-        ユーザー辞書に言葉を追加します。
-        """
-        try:
-            word_uuid = apply_word(
-                surface=surface,
-                pronunciation=pronunciation,
-                accent_type=accent_type,
-                word_type=word_type,
-                priority=priority,
-            )
-            return Response(content=word_uuid)
-        except ValidationError as e:
-            raise HTTPException(
-                status_code=422, detail="パラメータに誤りがあります。\n" + str(e)
-            )
-        except Exception as ex:
-            logger.error("Failed to add a word to the user dictionary.", exc_info=ex)
-            raise HTTPException(
-                status_code=422, detail="ユーザー辞書への追加に失敗しました。"
-            )
-
-    @app.put(
-        "/user_dict_word/{word_uuid}",
-        status_code=204,
-        tags=["ユーザー辞書"],
-        dependencies=[Depends(check_disabled_mutable_api)],
-    )
-    def rewrite_user_dict_word(
-        surface: Annotated[str, Query(description="言葉の表層形")],
-        pronunciation: Annotated[str, Query(description="言葉の発音（カタカナ）")],
-        accent_type: Annotated[
-            int, Query(description="アクセント型（音が下がる場所を指す）")
-        ],
-        word_uuid: Annotated[str, FAPath(description="更新する言葉のUUID")],
-        word_type: Annotated[
-            WordTypes | None,
-            Query(
-                description="PROPER_NOUN（固有名詞）、COMMON_NOUN（普通名詞）、VERB（動詞）、ADJECTIVE（形容詞）、SUFFIX（語尾）のいずれか"
-            ),
-        ] = None,
-        priority: Annotated[
-            int | None,
-            Query(
-                ge=MIN_PRIORITY,
-                le=MAX_PRIORITY,
-                description="単語の優先度（0から10までの整数）。数字が大きいほど優先度が高くなる。1から9までの値を指定することを推奨。",
-            ),
-        ] = None,
-    ) -> Response:
-        """
-        ユーザー辞書に登録されている言葉を更新します。
-        """
-        try:
-            rewrite_word(
-                surface=surface,
-                pronunciation=pronunciation,
-                accent_type=accent_type,
-                word_uuid=word_uuid,
-                word_type=word_type,
-                priority=priority,
-            )
-            return Response(status_code=204)
-        except HTTPException:
-            raise
-        except ValidationError as e:
-            raise HTTPException(
-                status_code=422, detail="パラメータに誤りがあります。\n" + str(e)
-            )
-        except Exception as ex:
-            logger.error(
-                "Failed to rewrite a word in the user dictionary.", exc_info=ex
-            )
-            raise HTTPException(
-                status_code=422, detail="ユーザー辞書の更新に失敗しました。"
-            )
-
-    @app.delete(
-        "/user_dict_word/{word_uuid}",
-        status_code=204,
-        tags=["ユーザー辞書"],
-        dependencies=[Depends(check_disabled_mutable_api)],
-    )
-    def delete_user_dict_word(
-        word_uuid: Annotated[str, FAPath(description="削除する言葉のUUID")]
-    ) -> Response:
-        """
-        ユーザー辞書に登録されている言葉を削除します。
-        """
-        try:
-            delete_word(word_uuid=word_uuid)
-            return Response(status_code=204)
-        except HTTPException:
-            raise
-        except Exception as ex:
-            logger.error(
-                "Failed to delete a word from the user dictionary.", exc_info=ex
-            )
-            raise HTTPException(
-                status_code=422, detail="ユーザー辞書の更新に失敗しました。"
-            )
-
-    @app.post(
-        "/import_user_dict",
-        status_code=204,
-        tags=["ユーザー辞書"],
-        dependencies=[Depends(check_disabled_mutable_api)],
-    )
-    def import_user_dict_words(
-        import_dict_data: Annotated[
-            dict[str, UserDictWord],
-            Body(description="インポートするユーザー辞書のデータ"),
-        ],
-        override: Annotated[
-            bool, Query(description="重複したエントリがあった場合、上書きするかどうか")
-        ],
-    ) -> Response:
-        """
-        他のユーザー辞書をインポートします。
-        """
-        try:
-            import_user_dict(dict_data=import_dict_data, override=override)
-            return Response(status_code=204)
-        except Exception as ex:
-            logger.error("Failed to import a user dictionary.", exc_info=ex)
-            raise HTTPException(
-                status_code=422, detail="ユーザー辞書のインポートに失敗しました。"
-            )
-=======
     app.include_router(user_dict.generate_router())
->>>>>>> e5635cbc
 
     @app.get("/supported_devices", response_model=SupportedDevicesInfo, tags=["その他"])
     def supported_devices(
@@ -1324,62 +472,9 @@
     async def engine_manifest() -> EngineManifest:
         return engine_manifest_data
 
-<<<<<<< HEAD
-    @app.post(
-        "/validate_kana",
-        response_model=bool,
-        tags=["その他"],
-        summary="テキストが AquesTalk 風記法に従っているか判定する",
-        responses={
-            400: {
-                "description": "テキストが不正です",
-                "model": ParseKanaBadRequest,
-            }
-        },
-    )
-    async def validate_kana(
-        text: Annotated[str, Query(description="判定する対象の文字列")]
-    ) -> bool:
-        """
-        テキストが AquesTalk 風記法に従っているかどうかを判定します。
-        従っていない場合はエラーが返ります。
-        """
-        try:
-            parse_kana(text)
-            return True
-        except ParseKanaError as err:
-            raise HTTPException(
-                status_code=400,
-                detail=ParseKanaBadRequest(err).model_dump(),
-            )
-
-    @app.get("/setting", response_class=Response, tags=["設定"])
-    def setting_get(request: Request) -> Response:
-        """
-        設定ページを返します。
-        """
-        settings = setting_loader.load()
-
-        brand_name = engine_manifest_data.brand_name
-        cors_policy_mode = settings.cors_policy_mode
-        allow_origin = settings.allow_origin
-
-        if allow_origin is None:
-            allow_origin = ""
-
-        return setting_ui_template.TemplateResponse(
-            "ui.html",
-            {
-                "request": request,
-                "brand_name": brand_name,
-                "cors_policy_mode": cors_policy_mode.value,
-                "allow_origin": allow_origin,
-            },
-=======
     app.include_router(
         setting.generate_router(
             setting_loader, engine_manifest_data, setting_ui_template
->>>>>>> e5635cbc
         )
     )
 
