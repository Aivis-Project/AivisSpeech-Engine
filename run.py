import argparse
import asyncio
import base64
import json
import multiprocessing
import os
import re
import sys
import traceback
import warnings
import zipfile
from collections.abc import AsyncIterator, Awaitable, Callable
from contextlib import asynccontextmanager
from functools import lru_cache
from io import BytesIO, TextIOWrapper
from pathlib import Path
from tempfile import NamedTemporaryFile, TemporaryFile
from typing import Annotated, Any, Literal, Optional

import soundfile
import uvicorn
from fastapi import Body, Depends, FastAPI, Form, HTTPException
from fastapi import Path as FAPath
from fastapi import Query, Request, Response
from fastapi.middleware.cors import CORSMiddleware
from fastapi.openapi.utils import get_openapi
from fastapi.responses import JSONResponse
from fastapi.templating import Jinja2Templates
from pydantic import ValidationError, parse_obj_as
from pydantic.warnings import PydanticDeprecatedSince20
from starlette.background import BackgroundTask
from starlette.middleware.errors import ServerErrorMiddleware
from starlette.responses import FileResponse

from voicevox_engine import __version__
from voicevox_engine.cancellable_engine import CancellableEngine
from voicevox_engine.core.core_adapter import CoreAdapter
from voicevox_engine.core.core_initializer import MOCK_VER, initialize_cores
from voicevox_engine.engine_manifest.EngineManifest import EngineManifest
from voicevox_engine.engine_manifest.EngineManifestLoader import EngineManifestLoader
from voicevox_engine.library_manager import LibraryManager
from voicevox_engine.metas.Metas import StyleId
from voicevox_engine.metas.MetasStore import (
    MetasStore,
    construct_lookup,
    filter_speakers_and_styles,
)
from voicevox_engine.model import (
    AccentPhrase,
    AivmManifest,
    AudioQuery,
    BaseLibraryInfo,
    DownloadableLibraryInfo,
    FrameAudioQuery,
    InstalledLibraryInfo,
    MorphableTargetInfo,
    ParseKanaBadRequest,
    ParseKanaError,
    Score,
    Speaker,
    SpeakerInfo,
    StyleIdNotFoundError,
    SupportedDevicesInfo,
    UserDictWord,
    WordTypes,
)
from voicevox_engine.morphing import (
    get_morphable_targets,
    is_synthesis_morphing_permitted,
    synthesis_morphing,
)
from voicevox_engine.morphing import (
    synthesis_morphing_parameter as _synthesis_morphing_parameter,
)
from voicevox_engine.preset.Preset import Preset
from voicevox_engine.preset.PresetError import PresetError
from voicevox_engine.preset.PresetManager import PresetManager
from voicevox_engine.setting.Setting import CorsPolicyMode, Setting
from voicevox_engine.setting.SettingLoader import USER_SETTING_PATH, SettingHandler
from voicevox_engine.tts_pipeline.kana_converter import create_kana, parse_kana
from voicevox_engine.tts_pipeline.style_bert_vits2_tts_engine import (
    StyleBertVITS2TTSEngine,
)
from voicevox_engine.tts_pipeline.tts_engine import TTSEngine
from voicevox_engine.user_dict.part_of_speech_data import MAX_PRIORITY, MIN_PRIORITY
from voicevox_engine.user_dict.user_dict import (
    apply_word,
    delete_word,
    import_user_dict,
    read_dict,
    rewrite_word,
    update_dict,
)
from voicevox_engine.utility.connect_base64_waves import (
    ConnectBase64WavesException,
    connect_base64_waves,
)
from voicevox_engine.utility.path_utility import delete_file, engine_root, get_save_dir
from voicevox_engine.utility.run_utility import decide_boolean_from_env

# PydanticDeprecatedSince20 警告を抑制
warnings.filterwarnings(
    action="ignore",
    category=PydanticDeprecatedSince20,
)


def b64encode_str(s):
    return base64.b64encode(s).decode("utf-8")


def set_output_log_utf8() -> None:
    """
    stdout/stderrのエンコーディングをUTF-8に切り替える関数
    """
    # コンソールがない環境だとNone https://docs.python.org/ja/3/library/sys.html#sys.__stdin__
    if sys.stdout is not None:
        if isinstance(sys.stdout, TextIOWrapper):
            sys.stdout.reconfigure(encoding="utf-8")
        else:
            # バッファを全て出力する
            sys.stdout.flush()
            try:
                sys.stdout = TextIOWrapper(
                    sys.stdout.buffer, encoding="utf-8", errors="backslashreplace"
                )
            except AttributeError:
                # stdout.bufferがない場合は無視
                pass
    if sys.stderr is not None:
        if isinstance(sys.stderr, TextIOWrapper):
            sys.stderr.reconfigure(encoding="utf-8")
        else:
            sys.stderr.flush()
            try:
                sys.stderr = TextIOWrapper(
                    sys.stderr.buffer, encoding="utf-8", errors="backslashreplace"
                )
            except AttributeError:
                # stderr.bufferがない場合は無視
                pass


def generate_app(
    tts_engines: dict[str, TTSEngine],
    cores: dict[str, CoreAdapter],
    latest_core_version: str,
    setting_loader: SettingHandler,
    preset_manager: PresetManager,
    cancellable_engine: CancellableEngine | None = None,
    root_dir: Optional[Path] = None,
    cors_policy_mode: CorsPolicyMode = CorsPolicyMode.localapps,
    allow_origin: Optional[list[str]] = None,
    disable_mutable_api: bool = False,
) -> FastAPI:
    if root_dir is None:
        root_dir = engine_root()

    @asynccontextmanager
    async def lifespan(app: FastAPI) -> AsyncIterator[None]:
        update_dict()
        yield

    app = FastAPI(
        title="AivisSpeech Engine",
        description="AivisSpeech の音声合成エンジンです。",
        version=__version__,
<<<<<<< HEAD
        # OpenAPI Generator が自動生成するコードとの互換性が壊れるため、リクエストとレスポンスで Pydantic スキーマを分離しないようにする
        # ref: https://fastapi.tiangolo.com/how-to/separate-openapi-schemas/
        separate_input_output_schemas=False,
=======
        lifespan=lifespan,
>>>>>>> 49adddfa
    )

    # 未処理の例外が発生するとCORSMiddlewareが適用されない問題に対するワークアラウンド
    # ref: https://github.com/VOICEVOX/voicevox_engine/issues/91
    async def global_execution_handler(request: Request, exc: Exception) -> Response:
        return JSONResponse(
            status_code=500,
            content="Internal Server Error",
        )

    app.add_middleware(ServerErrorMiddleware, handler=global_execution_handler)

    # CORS用のヘッダを生成するミドルウェア
    localhost_regex = "^https?://(localhost|127\\.0\\.0\\.1)(:[0-9]+)?$"
    compiled_localhost_regex = re.compile(localhost_regex)
    allowed_origins = ["*"]
    if cors_policy_mode == "localapps":
        allowed_origins = ["app://."]
        if allow_origin is not None:
            allowed_origins += allow_origin
            if "*" in allow_origin:
                print(
                    'WARNING: Deprecated use of argument "*" in allow_origin. '
                    'Use option "--cors_policy_mod all" instead. See "--help" for more.',
                    file=sys.stderr,
                )

    app.add_middleware(
        CORSMiddleware,
        allow_origins=allowed_origins,
        allow_credentials=True,
        allow_origin_regex=localhost_regex,
        allow_methods=["*"],
        allow_headers=["*"],
    )

    # 許可されていないOriginを遮断するミドルウェア
    @app.middleware("http")
    async def block_origin_middleware(
        request: Request, call_next: Callable[[Request], Awaitable[Response]]
    ) -> Response | JSONResponse:
        isValidOrigin: bool = False
        if "Origin" not in request.headers:  # Originのない純粋なリクエストの場合
            isValidOrigin = True
        elif "*" in allowed_origins:  # すべてを許可する設定の場合
            isValidOrigin = True
        elif request.headers["Origin"] in allowed_origins:  # Originが許可されている場合
            isValidOrigin = True
        elif compiled_localhost_regex.fullmatch(
            request.headers["Origin"]
        ):  # localhostの場合
            isValidOrigin = True

        if isValidOrigin:
            return await call_next(request)
        else:
            return JSONResponse(
                status_code=403, content={"detail": "Origin not allowed"}
            )

    # 許可されていないAPIを無効化する
    def check_disabled_mutable_api() -> None:
        if disable_mutable_api:
            raise HTTPException(
                status_code=403,
                detail="エンジンの静的なデータを変更するAPIは無効化されています",
            )

    engine_manifest_data = EngineManifestLoader(
        engine_root() / "engine_manifest.json", engine_root()
    ).load_manifest()
    library_manager = LibraryManager(
        get_save_dir() / "installed_libraries",
        engine_manifest_data.supported_aivm_manifest_version,
        engine_manifest_data.brand_name,
        engine_manifest_data.name,
        engine_manifest_data.uuid,
    )

    metas_store = MetasStore(root_dir / "speaker_info")

    setting_ui_template = Jinja2Templates(
        directory=engine_root() / "ui_template",
        variable_start_string="<JINJA_PRE>",
        variable_end_string="<JINJA_POST>",
    )

    # キャッシュを有効化
    # モジュール側でlru_cacheを指定するとキャッシュを制御しにくいため、HTTPサーバ側で指定する
    # TODO: キャッシュを管理するモジュール側API・HTTP側APIを用意する
    synthesis_morphing_parameter = lru_cache(maxsize=4)(_synthesis_morphing_parameter)

    # @app.on_event("startup")
    # async def start_catch_disconnection():
    #     if cancellable_engine is not None:
    #         loop = asyncio.get_event_loop()
    #         _ = loop.create_task(cancellable_engine.catch_disconnection())

    def get_engine(core_version: Optional[str]) -> TTSEngine:
        if core_version is None:
            return tts_engines[latest_core_version]
        if core_version in tts_engines:
            return tts_engines[core_version]
        raise HTTPException(status_code=422, detail="不明なバージョンです")

    def get_core(core_version: Optional[str]) -> CoreAdapter:
        """指定したバージョンのコアを取得する"""
        if core_version is None:
            return cores[latest_core_version]
        if core_version in cores:
            return cores[core_version]
        raise HTTPException(status_code=422, detail="不明なバージョンです")

    @app.post(
        "/audio_query",
        response_model=AudioQuery,
        tags=["クエリ作成"],
        summary="音声合成用のクエリを作成する",
    )
    def audio_query(
        text: str,
        style_id: StyleId = Query(alias="speaker"),  # noqa: B008
        core_version: str | None = None,
    ) -> AudioQuery:
        """
        音声合成用のクエリの初期値を得ます。ここで得られたクエリはそのまま音声合成に利用できます。各値の意味は`Schemas`を参照してください。
        """
        engine = get_engine(core_version)
        core = get_core(core_version)
        accent_phrases = engine.create_accent_phrases(text, style_id)
        return AudioQuery(
            accent_phrases=accent_phrases,
            speedScale=1,
            pitchScale=0,
            intonationScale=1,
            volumeScale=1,
            prePhonemeLength=0.1,
            postPhonemeLength=0.1,
            outputSamplingRate=core.default_sampling_rate,
            outputStereo=False,
            kana=create_kana(accent_phrases),
        )

    @app.post(
        "/audio_query_from_preset",
        response_model=AudioQuery,
        tags=["クエリ作成"],
        summary="音声合成用のクエリをプリセットを用いて作成する",
    )
    def audio_query_from_preset(
        text: str,
        preset_id: int,
        core_version: str | None = None,
    ) -> AudioQuery:
        """
        音声合成用のクエリの初期値を得ます。ここで得られたクエリはそのまま音声合成に利用できます。各値の意味は`Schemas`を参照してください。
        """
        engine = get_engine(core_version)
        core = get_core(core_version)
        try:
            presets = preset_manager.load_presets()
        except PresetError as err:
            raise HTTPException(status_code=422, detail=str(err))
        for preset in presets:
            if preset.id == preset_id:
                selected_preset = preset
                break
        else:
            raise HTTPException(
                status_code=422, detail="該当するプリセットIDが見つかりません"
            )

        accent_phrases = engine.create_accent_phrases(text, selected_preset.style_id)
        return AudioQuery(
            accent_phrases=accent_phrases,
            speedScale=selected_preset.speedScale,
            pitchScale=selected_preset.pitchScale,
            intonationScale=selected_preset.intonationScale,
            volumeScale=selected_preset.volumeScale,
            prePhonemeLength=selected_preset.prePhonemeLength,
            postPhonemeLength=selected_preset.postPhonemeLength,
            outputSamplingRate=core.default_sampling_rate,
            outputStereo=False,
            kana=create_kana(accent_phrases),
        )

    @app.post(
        "/accent_phrases",
        response_model=list[AccentPhrase],
        tags=["クエリ編集"],
        summary="テキストからアクセント句を得る",
        responses={
            400: {
                "description": "読み仮名のパースに失敗",
                "model": ParseKanaBadRequest,
            }
        },
    )
    def accent_phrases(
        text: str,
        style_id: StyleId = Query(alias="speaker"),  # noqa: B008
        is_kana: bool = False,
        core_version: str | None = None,
    ) -> list[AccentPhrase]:
        """
        テキストからアクセント句を得ます。
        is_kanaが`true`のとき、テキストは次のAquesTalk 風記法で解釈されます。デフォルトは`false`です。
        * 全てのカナはカタカナで記述される
        * アクセント句は`/`または`、`で区切る。`、`で区切った場合に限り無音区間が挿入される。
        * カナの手前に`_`を入れるとそのカナは無声化される
        * アクセント位置を`'`で指定する。全てのアクセント句にはアクセント位置を1つ指定する必要がある。
        * アクセント句末に`？`(全角)を入れることにより疑問文の発音ができる。
        """
        engine = get_engine(core_version)
        if is_kana:
            try:
                return engine.create_accent_phrases_from_kana(text, style_id)
            except ParseKanaError as err:
                raise HTTPException(
                    status_code=400, detail=ParseKanaBadRequest(err).dict()
                )
        else:
            return engine.create_accent_phrases(text, style_id)

    @app.post(
        "/mora_data",
        response_model=list[AccentPhrase],
        tags=["クエリ編集"],
        summary="アクセント句から音高・音素長を得る",
    )
    def mora_data(
        accent_phrases: list[AccentPhrase],
        style_id: StyleId = Query(alias="speaker"),  # noqa: B008
        core_version: str | None = None,
    ) -> list[AccentPhrase]:
        engine = get_engine(core_version)
        return engine.update_length_and_pitch(accent_phrases, style_id)

    @app.post(
        "/mora_length",
        response_model=list[AccentPhrase],
        tags=["クエリ編集"],
        summary="アクセント句から音素長を得る",
    )
    def mora_length(
        accent_phrases: list[AccentPhrase],
        style_id: StyleId = Query(alias="speaker"),  # noqa: B008
        core_version: str | None = None,
    ) -> list[AccentPhrase]:
        engine = get_engine(core_version)
        return engine.update_length(accent_phrases, style_id)

    @app.post(
        "/mora_pitch",
        response_model=list[AccentPhrase],
        tags=["クエリ編集"],
        summary="アクセント句から音高を得る",
    )
    def mora_pitch(
        accent_phrases: list[AccentPhrase],
        style_id: StyleId = Query(alias="speaker"),  # noqa: B008
        core_version: str | None = None,
    ) -> list[AccentPhrase]:
        engine = get_engine(core_version)
        return engine.update_pitch(accent_phrases, style_id)

    @app.post(
        "/synthesis",
        response_class=FileResponse,
        responses={
            200: {
                "content": {
                    "audio/wav": {"schema": {"type": "string", "format": "binary"}}
                },
            }
        },
        tags=["音声合成"],
        summary="音声合成する",
    )
    def synthesis(
        query: AudioQuery,
        style_id: StyleId = Query(alias="speaker"),  # noqa: B008
        enable_interrogative_upspeak: bool = Query(  # noqa: B008
            default=True,
            description="疑問系のテキストが与えられたら語尾を自動調整する",
        ),
        core_version: str | None = None,
    ) -> FileResponse:
        engine = get_engine(core_version)
        wave = engine.synthesize_wave(
            query, style_id, enable_interrogative_upspeak=enable_interrogative_upspeak
        )

        with NamedTemporaryFile(delete=False) as f:
            soundfile.write(
                file=f, data=wave, samplerate=query.outputSamplingRate, format="WAV"
            )

        return FileResponse(
            f.name,
            media_type="audio/wav",
            background=BackgroundTask(delete_file, f.name),
        )

    @app.post(
        "/cancellable_synthesis",
        response_class=FileResponse,
        responses={
            200: {
                "content": {
                    "audio/wav": {"schema": {"type": "string", "format": "binary"}}
                },
            }
        },
        tags=["音声合成"],
        # summary="音声合成する（キャンセル可能）",
        summary="AivisSpeech Engine ではサポートされていない API です (常に 501 Not Implemented を返します)",
    )
    def cancellable_synthesis(
        query: AudioQuery,
        request: Request,
        style_id: StyleId = Query(alias="speaker"),  # noqa: B008
        core_version: str | None = None,
    ) -> FileResponse:
        raise HTTPException(
            status_code=501,
            detail="Cancelable synthesis is not supported in AivisSpeech Engine.",
        )

        if cancellable_engine is None:
            raise HTTPException(
                status_code=404,
                detail="実験的機能はデフォルトで無効になっています。使用するには引数を指定してください。",
            )
        f_name = cancellable_engine._synthesis_impl(
            query, style_id, request, core_version=core_version
        )
        if f_name == "":
            raise HTTPException(status_code=422, detail="不明なバージョンです")

        return FileResponse(
            f_name,
            media_type="audio/wav",
            background=BackgroundTask(delete_file, f_name),
        )

    @app.post(
        "/multi_synthesis",
        response_class=FileResponse,
        responses={
            200: {
                "content": {
                    "application/zip": {
                        "schema": {"type": "string", "format": "binary"}
                    }
                },
            }
        },
        tags=["音声合成"],
        summary="複数まとめて音声合成する",
    )
    def multi_synthesis(
        queries: list[AudioQuery],
        style_id: StyleId = Query(alias="speaker"),  # noqa: B008
        core_version: str | None = None,
    ) -> FileResponse:
        engine = get_engine(core_version)
        sampling_rate = queries[0].outputSamplingRate

        with NamedTemporaryFile(delete=False) as f:
            with zipfile.ZipFile(f, mode="a") as zip_file:
                for i in range(len(queries)):
                    if queries[i].outputSamplingRate != sampling_rate:
                        raise HTTPException(
                            status_code=422,
                            detail="サンプリングレートが異なるクエリがあります",
                        )

                    with TemporaryFile() as wav_file:
                        wave = engine.synthesize_wave(queries[i], style_id)
                        soundfile.write(
                            file=wav_file,
                            data=wave,
                            samplerate=sampling_rate,
                            format="WAV",
                        )
                        wav_file.seek(0)
                        zip_file.writestr(f"{str(i + 1).zfill(3)}.wav", wav_file.read())

        return FileResponse(
            f.name,
            media_type="application/zip",
            background=BackgroundTask(delete_file, f.name),
        )

    @app.post(
        "/morphable_targets",
        response_model=list[dict[str, MorphableTargetInfo]],
        tags=["音声合成"],
        summary="指定したスタイルに対してエンジン内の話者がモーフィングが可能か判定する",
    )
    def morphable_targets(
        base_style_ids: list[StyleId], core_version: str | None = None
    ) -> list[dict[str, MorphableTargetInfo]]:
        """
        指定されたベーススタイルに対してエンジン内の各話者がモーフィング機能を利用可能か返します。
        モーフィングの許可/禁止は`/speakers`の`speaker.supported_features.synthesis_morphing`に記載されています。
        プロパティが存在しない場合は、モーフィングが許可されているとみなします。
        返り値のスタイルIDはstring型なので注意。
        """
        core = get_core(core_version)

        try:
            speakers = metas_store.load_combined_metas(core=core)
            morphable_targets = get_morphable_targets(
                speakers=speakers, base_style_ids=base_style_ids
            )
            # jsonはint型のキーを持てないので、string型に変換する
            return [
                {str(k): v for k, v in morphable_target.items()}
                for morphable_target in morphable_targets
            ]
        except StyleIdNotFoundError as e:
            raise HTTPException(
                status_code=404,
                detail=f"該当するスタイル(style_id={e.style_id})が見つかりません",
            )

    @app.post(
        "/synthesis_morphing",
        response_class=FileResponse,
        responses={
            200: {
                "content": {
                    "audio/wav": {"schema": {"type": "string", "format": "binary"}}
                },
            }
        },
        tags=["音声合成"],
        summary="2種類のスタイルでモーフィングした音声を合成する",
    )
    def _synthesis_morphing(
        query: AudioQuery,
        base_style_id: StyleId = Query(alias="base_speaker"),  # noqa: B008
        target_style_id: StyleId = Query(alias="target_speaker"),  # noqa: B008
        morph_rate: float = Query(..., ge=0.0, le=1.0),  # noqa: B008
        core_version: str | None = None,
    ) -> FileResponse:
        """
        指定された2種類のスタイルで音声を合成、指定した割合でモーフィングした音声を得ます。
        モーフィングの割合は`morph_rate`で指定でき、0.0でベースのスタイル、1.0でターゲットのスタイルに近づきます。
        """
        engine = get_engine(core_version)
        core = get_core(core_version)

        try:
            speakers = metas_store.load_combined_metas(core=core)
            speaker_lookup = construct_lookup(speakers=speakers)
            is_permitted = is_synthesis_morphing_permitted(
                speaker_lookup, base_style_id, target_style_id
            )
            if not is_permitted:
                raise HTTPException(
                    status_code=400,
                    detail="指定されたスタイルペアでのモーフィングはできません",
                )
        except StyleIdNotFoundError as e:
            raise HTTPException(
                status_code=404,
                detail=f"該当するスタイル(style_id={e.style_id})が見つかりません",
            )

        # 生成したパラメータはキャッシュされる
        morph_param = synthesis_morphing_parameter(
            engine=engine,
            core=core,
            query=query,
            base_style_id=base_style_id,
            target_style_id=target_style_id,
        )

        morph_wave = synthesis_morphing(
            morph_param=morph_param,
            morph_rate=morph_rate,
            output_fs=query.outputSamplingRate,
            output_stereo=query.outputStereo,
        )

        with NamedTemporaryFile(delete=False) as f:
            soundfile.write(
                file=f,
                data=morph_wave,
                samplerate=query.outputSamplingRate,
                format="WAV",
            )

        return FileResponse(
            f.name,
            media_type="audio/wav",
            background=BackgroundTask(delete_file, f.name),
        )

    @app.post(
        "/sing_frame_audio_query",
        response_model=FrameAudioQuery,
        tags=["クエリ作成"],
        # summary="歌唱音声合成用のクエリを作成する",
        summary="AivisSpeech Engine ではサポートされていない API です (常に 501 Not Implemented を返します)",
    )
    def sing_frame_audio_query(
        score: Score,
        style_id: StyleId = Query(alias="speaker"),  # noqa: B008
        core_version: str | None = None,
    ) -> FrameAudioQuery:
        # """
        # 歌唱音声合成用のクエリの初期値を得ます。ここで得られたクエリはそのまま歌唱音声合成に利用できます。各値の意味は`Schemas`を参照してください。
        # """
        raise HTTPException(
            status_code=501,
            detail="Sing frame audio query is not supported in AivisSpeech Engine.",
        )

        engine = get_engine(core_version)
        core = get_core(core_version)
        phonemes, f0, volume = engine.create_sing_phoneme_and_f0_and_volume(
            score, style_id
        )

        return FrameAudioQuery(
            f0=f0,
            volume=volume,
            phonemes=phonemes,
            volumeScale=1,
            outputSamplingRate=core.default_sampling_rate,
            outputStereo=False,
        )

    @app.post(
        "/frame_synthesis",
        response_class=FileResponse,
        responses={
            200: {
                "content": {
                    "audio/wav": {"schema": {"type": "string", "format": "binary"}}
                },
            }
        },
        tags=["音声合成"],
        summary="AivisSpeech Engine ではサポートされていない API です (常に 501 Not Implemented を返します)",
    )
    def frame_synthesis(
        query: FrameAudioQuery,
        style_id: StyleId = Query(alias="speaker"),  # noqa: B008
        core_version: str | None = None,
    ) -> FileResponse:
        # """
        # 歌唱音声合成を行います。
        # """
        raise HTTPException(
            status_code=501,
            detail="Frame synthesis is not supported in AivisSpeech Engine.",
        )

        engine = get_engine(core_version)
        wave = engine.frame_synthsize_wave(query, style_id)

        with NamedTemporaryFile(delete=False) as f:
            soundfile.write(
                file=f, data=wave, samplerate=query.outputSamplingRate, format="WAV"
            )

        return FileResponse(
            f.name,
            media_type="audio/wav",
            background=BackgroundTask(delete_file, f.name),
        )

    @app.post(
        "/connect_waves",
        response_class=FileResponse,
        responses={
            200: {
                "content": {
                    "audio/wav": {"schema": {"type": "string", "format": "binary"}}
                },
            }
        },
        tags=["その他"],
        summary="base64エンコードされた複数のwavデータを一つに結合する",
    )
    def connect_waves(waves: list[str]) -> FileResponse:
        """
        base64エンコードされたwavデータを一纏めにし、wavファイルで返します。
        """
        try:
            waves_nparray, sampling_rate = connect_base64_waves(waves)
        except ConnectBase64WavesException as err:
            raise HTTPException(status_code=422, detail=str(err))

        with NamedTemporaryFile(delete=False) as f:
            soundfile.write(
                file=f,
                data=waves_nparray,
                samplerate=sampling_rate,
                format="WAV",
            )

        return FileResponse(
            f.name,
            media_type="audio/wav",
            background=BackgroundTask(delete_file, f.name),
        )

    @app.get(
        "/presets",
        response_model=list[Preset],
        response_description="プリセットのリスト",
        tags=["その他"],
    )
    def get_presets() -> list[Preset]:
        """
        エンジンが保持しているプリセットの設定を返します
        """
        try:
            presets = preset_manager.load_presets()
        except PresetError as err:
            raise HTTPException(status_code=422, detail=str(err))
        return presets

    @app.post(
        "/add_preset",
        response_model=int,
        response_description="追加したプリセットのプリセットID",
        tags=["その他"],
        dependencies=[Depends(check_disabled_mutable_api)],
    )
    def add_preset(
        preset: Annotated[
            Preset,
            Body(
                description="新しいプリセット。プリセットIDが既存のものと重複している場合は、新規のプリセットIDが採番されます。"
            ),
        ]
    ) -> int:
        """
        新しいプリセットを追加します
        """
        try:
            id = preset_manager.add_preset(preset)
        except PresetError as err:
            raise HTTPException(status_code=422, detail=str(err))
        return id

    @app.post(
        "/update_preset",
        response_model=int,
        response_description="更新したプリセットのプリセットID",
        tags=["その他"],
        dependencies=[Depends(check_disabled_mutable_api)],
    )
    def update_preset(
        preset: Annotated[
            Preset,
            Body(
                description="更新するプリセット。プリセットIDが更新対象と一致している必要があります。"
            ),
        ]
    ) -> int:
        """
        既存のプリセットを更新します
        """
        try:
            id = preset_manager.update_preset(preset)
        except PresetError as err:
            raise HTTPException(status_code=422, detail=str(err))
        return id

    @app.post(
        "/delete_preset",
        status_code=204,
        tags=["その他"],
        dependencies=[Depends(check_disabled_mutable_api)],
    )
    def delete_preset(
        id: Annotated[int, Query(description="削除するプリセットのプリセットID")]
    ) -> Response:
        """
        既存のプリセットを削除します
        """
        try:
            preset_manager.delete_preset(id)
        except PresetError as err:
            raise HTTPException(status_code=422, detail=str(err))
        return Response(status_code=204)

    @app.get("/version", tags=["その他"])
    def version() -> str:
        return __version__

    @app.get("/core_versions", response_model=list[str], tags=["その他"])
    def core_versions() -> Response:
        return Response(
            content=json.dumps(list(cores.keys())),
            media_type="application/json",
        )

    @app.get("/speakers", response_model=list[Speaker], tags=["その他"])
    def speakers(
        core_version: str | None = None,
    ) -> list[Speaker]:
        speakers = metas_store.load_combined_metas(get_core(core_version))
        return filter_speakers_and_styles(speakers, "speaker")

    @app.get("/speaker_info", response_model=SpeakerInfo, tags=["その他"])
    def speaker_info(
        speaker_uuid: str,
        core_version: str | None = None,
    ) -> SpeakerInfo:
        """
        指定されたspeaker_uuidに関する情報をjson形式で返します。
        画像や音声はbase64エンコードされたものが返されます。
        """
        return _speaker_info(
            speaker_uuid=speaker_uuid,
            speaker_or_singer="speaker",
            core_version=core_version,
        )

    # FIXME: この関数をどこかに切り出す
    def _speaker_info(
        speaker_uuid: str,
        speaker_or_singer: Literal["speaker", "singer"],
        core_version: str | None,
    ) -> SpeakerInfo:
        # エンジンに含まれる話者メタ情報は、次のディレクトリ構造に従わなければならない：
        # {root_dir}/
        #   speaker_info/
        #       {speaker_uuid_0}/
        #           policy.md
        #           portrait.png
        #           icons/
        #               {id_0}.png
        #               {id_1}.png
        #               ...
        #           portraits/
        #               {id_0}.png
        #               {id_1}.png
        #               ...
        #           voice_samples/
        #               {id_0}_001.wav
        #               {id_0}_002.wav
        #               {id_0}_003.wav
        #               {id_1}_001.wav
        #               ...
        #       {speaker_uuid_1}/
        #           ...

        # 該当話者の検索
        speakers = parse_obj_as(
            list[Speaker], json.loads(get_core(core_version).speakers)
        )
        speakers = filter_speakers_and_styles(speakers, speaker_or_singer)
        for i in range(len(speakers)):
            if speakers[i].speaker_uuid == speaker_uuid:
                speaker = speakers[i]
                break
        else:
            raise HTTPException(status_code=404, detail="該当する話者が見つかりません")

        try:
            speaker_path = root_dir / "speaker_info" / speaker_uuid
            # 話者情報の取得
            # speaker policy
            policy_path = speaker_path / "policy.md"
            policy = policy_path.read_text("utf-8")
            # speaker portrait
            portrait_path = speaker_path / "portrait.png"
            portrait = b64encode_str(portrait_path.read_bytes())
            # スタイル情報の取得
            style_infos = []
            for style in speaker.styles:
                id = style.id
                # style icon
                style_icon_path = speaker_path / "icons" / f"{id}.png"
                icon = b64encode_str(style_icon_path.read_bytes())
                # style portrait
                style_portrait_path = speaker_path / "portraits" / f"{id}.png"
                style_portrait = None
                if style_portrait_path.exists():
                    style_portrait = b64encode_str(style_portrait_path.read_bytes())
                # voice samples
                voice_samples = [
                    b64encode_str(
                        (
                            speaker_path
                            / "voice_samples/{}_{}.wav".format(id, str(j + 1).zfill(3))
                        ).read_bytes()
                    )
                    for j in range(3)
                ]
                style_infos.append(
                    {
                        "id": id,
                        "icon": icon,
                        "portrait": style_portrait,
                        "voice_samples": voice_samples,
                    }
                )
        except FileNotFoundError:
            import traceback

            traceback.print_exc()
            raise HTTPException(
                status_code=500, detail="追加情報が見つかりませんでした"
            )

        ret_data = SpeakerInfo(
            policy=policy,
            portrait=portrait,
            style_infos=style_infos,
        )
        return ret_data

    @app.get(
        "/singers",
        response_model=list[Speaker],
        tags=["その他"],
        summary="AivisSpeech Engine ではサポートされていない API です (常に 501 Not Implemented を返します)",
    )
    def singers(
        core_version: str | None = None,
    ) -> list[Speaker]:
        raise HTTPException(
            status_code=501,
            detail="Singers is not supported in AivisSpeech Engine.",
        )

        singers = metas_store.load_combined_metas(get_core(core_version))
        return filter_speakers_and_styles(singers, "singer")

    @app.get(
        "/singer_info",
        response_model=SpeakerInfo,
        tags=["その他"],
        summary="AivisSpeech Engine ではサポートされていない API です (常に 501 Not Implemented を返します)",
    )
    def singer_info(
        speaker_uuid: str,
        core_version: str | None = None,
    ) -> SpeakerInfo:
        # """
        # 指定されたspeaker_uuidに関する情報をjson形式で返します。
        # 画像や音声はbase64エンコードされたものが返されます。
        # """
        raise HTTPException(
            status_code=501,
            detail="Singer info is not supported in AivisSpeech Engine.",
        )

        return _speaker_info(
            speaker_uuid=speaker_uuid,
            speaker_or_singer="singer",
            core_version=core_version,
        )

    if engine_manifest_data.supported_features.manage_library:

        @app.get(
            "/downloadable_libraries",
            response_model=list[DownloadableLibraryInfo],
            response_description="ダウンロード可能な音声ライブラリの情報リスト",
            tags=["音声ライブラリ管理"],
        )
        def downloadable_libraries() -> list[DownloadableLibraryInfo]:
            """
            ダウンロード可能な音声ライブラリの情報を返します。
            """
            if not engine_manifest_data.supported_features.manage_library:
                raise HTTPException(
                    status_code=404, detail="この機能は実装されていません"
                )
            return library_manager.downloadable_libraries()

        @app.get(
            "/installed_libraries",
            response_model=dict[str, InstalledLibraryInfo],
            response_description="インストールした音声ライブラリの情報",
            tags=["音声ライブラリ管理"],
        )
        def installed_libraries() -> dict[str, InstalledLibraryInfo]:
            """
            インストールした音声ライブラリの情報を返します。
            """
            if not engine_manifest_data.supported_features.manage_library:
                raise HTTPException(
                    status_code=404, detail="この機能は実装されていません"
                )
            return library_manager.installed_libraries()

        @app.post(
            "/install_library/{library_uuid}",
            status_code=204,
            tags=["音声ライブラリ管理"],
            dependencies=[Depends(check_disabled_mutable_api)],
        )
        async def install_library(
            library_uuid: Annotated[str, FAPath(description="音声ライブラリのID")],
            request: Request,
        ) -> Response:
            """
            音声ライブラリをインストールします。
            音声ライブラリのZIPファイルをリクエストボディとして送信してください。
            """
            if not engine_manifest_data.supported_features.manage_library:
                raise HTTPException(
                    status_code=404, detail="この機能は実装されていません"
                )
            archive = BytesIO(await request.body())
            loop = asyncio.get_event_loop()
            await loop.run_in_executor(
                None, library_manager.install_library, library_uuid, archive
            )
            return Response(status_code=204)

        @app.post(
            "/uninstall_library/{library_uuid}",
            status_code=204,
            tags=["音声ライブラリ管理"],
            dependencies=[Depends(check_disabled_mutable_api)],
        )
        def uninstall_library(
            library_uuid: Annotated[str, FAPath(description="音声ライブラリのID")]
        ) -> Response:
            """
            音声ライブラリをアンインストールします。
            """
            if not engine_manifest_data.supported_features.manage_library:
                raise HTTPException(
                    status_code=404, detail="この機能は実装されていません"
                )
            library_manager.uninstall_library(library_uuid)
            return Response(status_code=204)

    @app.post("/initialize_speaker", status_code=204, tags=["その他"])
    def initialize_speaker(
        style_id: StyleId = Query(alias="speaker"),  # noqa: B008
        skip_reinit: bool = Query(  # noqa: B008
            default=False,
            description="既に初期化済みのスタイルの再初期化をスキップするかどうか",
        ),
        core_version: str | None = None,
    ) -> Response:
        """
        指定されたスタイルを初期化します。
        実行しなくても他のAPIは使用できますが、初回実行時に時間がかかることがあります。
        """
        core = get_core(core_version)
        core.initialize_style_id_synthesis(style_id, skip_reinit=skip_reinit)
        return Response(status_code=204)

    @app.get("/is_initialized_speaker", response_model=bool, tags=["その他"])
    def is_initialized_speaker(
        style_id: StyleId = Query(alias="speaker"),  # noqa: B008
        core_version: str | None = None,
    ) -> bool:
        """
        指定されたスタイルが初期化されているかどうかを返します。
        """
        core = get_core(core_version)
        return core.is_initialized_style_id_synthesis(style_id)

    @app.get(
        "/user_dict",
        response_model=dict[str, UserDictWord],
        response_description="単語のUUIDとその詳細",
        tags=["ユーザー辞書"],
    )
    def get_user_dict_words() -> dict[str, UserDictWord]:
        """
        ユーザー辞書に登録されている単語の一覧を返します。
        単語の表層形(surface)は正規化済みの物を返します。
        """
        try:
            return read_dict()
        except Exception:
            traceback.print_exc()
            raise HTTPException(
                status_code=422, detail="辞書の読み込みに失敗しました。"
            )

    @app.post(
        "/user_dict_word",
        response_model=str,
        tags=["ユーザー辞書"],
        dependencies=[Depends(check_disabled_mutable_api)],
    )
    def add_user_dict_word(
        surface: Annotated[str, Query(description="言葉の表層形")],
        pronunciation: Annotated[str, Query(description="言葉の発音（カタカナ）")],
        accent_type: Annotated[
            int, Query(description="アクセント型（音が下がる場所を指す）")
        ],
        word_type: Annotated[
            WordTypes | None,
            Query(
                description="PROPER_NOUN（固有名詞）、COMMON_NOUN（普通名詞）、VERB（動詞）、ADJECTIVE（形容詞）、SUFFIX（語尾）のいずれか"
            ),
        ] = None,
        priority: Annotated[
            int | None,
            Query(
                ge=MIN_PRIORITY,
                le=MAX_PRIORITY,
                description="単語の優先度（0から10までの整数）。数字が大きいほど優先度が高くなる。1から9までの値を指定することを推奨",
            ),
        ] = None,
    ) -> Response:
        """
        ユーザー辞書に言葉を追加します。
        """
        try:
            word_uuid = apply_word(
                surface=surface,
                pronunciation=pronunciation,
                accent_type=accent_type,
                word_type=word_type,
                priority=priority,
            )
            return Response(content=word_uuid)
        except ValidationError as e:
            raise HTTPException(
                status_code=422, detail="パラメータに誤りがあります。\n" + str(e)
            )
        except Exception:
            traceback.print_exc()
            raise HTTPException(
                status_code=422, detail="ユーザー辞書への追加に失敗しました。"
            )

    @app.put(
        "/user_dict_word/{word_uuid}",
        status_code=204,
        tags=["ユーザー辞書"],
        dependencies=[Depends(check_disabled_mutable_api)],
    )
    def rewrite_user_dict_word(
        surface: Annotated[str, Query(description="言葉の表層形")],
        pronunciation: Annotated[str, Query(description="言葉の発音（カタカナ）")],
        accent_type: Annotated[
            int, Query(description="アクセント型（音が下がる場所を指す）")
        ],
        word_uuid: Annotated[str, FAPath(description="更新する言葉のUUID")],
        word_type: Annotated[
            WordTypes | None,
            Query(
                description="PROPER_NOUN（固有名詞）、COMMON_NOUN（普通名詞）、VERB（動詞）、ADJECTIVE（形容詞）、SUFFIX（語尾）のいずれか"
            ),
        ] = None,
        priority: Annotated[
            int | None,
            Query(
                ge=MIN_PRIORITY,
                le=MAX_PRIORITY,
                description="単語の優先度（0から10までの整数）。数字が大きいほど優先度が高くなる。1から9までの値を指定することを推奨。",
            ),
        ] = None,
    ) -> Response:
        """
        ユーザー辞書に登録されている言葉を更新します。
        """
        try:
            rewrite_word(
                surface=surface,
                pronunciation=pronunciation,
                accent_type=accent_type,
                word_uuid=word_uuid,
                word_type=word_type,
                priority=priority,
            )
            return Response(status_code=204)
        except HTTPException:
            raise
        except ValidationError as e:
            raise HTTPException(
                status_code=422, detail="パラメータに誤りがあります。\n" + str(e)
            )
        except Exception:
            traceback.print_exc()
            raise HTTPException(
                status_code=422, detail="ユーザー辞書の更新に失敗しました。"
            )

    @app.delete(
        "/user_dict_word/{word_uuid}",
        status_code=204,
        tags=["ユーザー辞書"],
        dependencies=[Depends(check_disabled_mutable_api)],
    )
    def delete_user_dict_word(
        word_uuid: Annotated[str, FAPath(description="削除する言葉のUUID")]
    ) -> Response:
        """
        ユーザー辞書に登録されている言葉を削除します。
        """
        try:
            delete_word(word_uuid=word_uuid)
            return Response(status_code=204)
        except HTTPException:
            raise
        except Exception:
            traceback.print_exc()
            raise HTTPException(
                status_code=422, detail="ユーザー辞書の更新に失敗しました。"
            )

    @app.post(
        "/import_user_dict",
        status_code=204,
        tags=["ユーザー辞書"],
        dependencies=[Depends(check_disabled_mutable_api)],
    )
    def import_user_dict_words(
        import_dict_data: Annotated[
            dict[str, UserDictWord],
            Body(description="インポートするユーザー辞書のデータ"),
        ],
        override: Annotated[
            bool, Query(description="重複したエントリがあった場合、上書きするかどうか")
        ],
    ) -> Response:
        """
        他のユーザー辞書をインポートします。
        """
        try:
            import_user_dict(dict_data=import_dict_data, override=override)
            return Response(status_code=204)
        except Exception:
            traceback.print_exc()
            raise HTTPException(
                status_code=422, detail="ユーザー辞書のインポートに失敗しました。"
            )

    @app.get("/supported_devices", response_model=SupportedDevicesInfo, tags=["その他"])
    def supported_devices(
        core_version: str | None = None,
    ) -> Response:
        supported_devices = get_core(core_version).supported_devices
        if supported_devices is None:
            raise HTTPException(status_code=422, detail="非対応の機能です。")
        return Response(
            content=supported_devices,
            media_type="application/json",
        )

    @app.get("/engine_manifest", response_model=EngineManifest, tags=["その他"])
    def engine_manifest() -> EngineManifest:
        return engine_manifest_data

    @app.post(
        "/validate_kana",
        response_model=bool,
        tags=["その他"],
        summary="テキストがAquesTalk 風記法に従っているか判定する",
        responses={
            400: {
                "description": "テキストが不正です",
                "model": ParseKanaBadRequest,
            }
        },
    )
    def validate_kana(
        text: Annotated[str, Query(description="判定する対象の文字列")]
    ) -> bool:
        """
        テキストがAquesTalk 風記法に従っているかどうかを判定します。
        従っていない場合はエラーが返ります。
        """
        try:
            parse_kana(text)
            return True
        except ParseKanaError as err:
            raise HTTPException(
                status_code=400,
                detail=ParseKanaBadRequest(err).dict(),
            )

    @app.get("/setting", response_class=Response, tags=["設定"])
    def setting_get(request: Request) -> Response:
        """
        設定ページを返します。
        """
        settings = setting_loader.load()

        brand_name = engine_manifest_data.brand_name
        cors_policy_mode = settings.cors_policy_mode
        allow_origin = settings.allow_origin

        if allow_origin is None:
            allow_origin = ""

        return setting_ui_template.TemplateResponse(
            "ui.html",
            {
                "request": request,
                "brand_name": brand_name,
                "cors_policy_mode": cors_policy_mode.value,
                "allow_origin": allow_origin,
            },
        )

    @app.post(
        "/setting",
        response_class=Response,
        tags=["設定"],
        dependencies=[Depends(check_disabled_mutable_api)],
    )
    def setting_post(
        cors_policy_mode: CorsPolicyMode = Form(),  # noqa
        allow_origin: str | None = Form(default=None),  # noqa
    ) -> Response:
        """
        設定を更新します。
        """
        settings = Setting(
            cors_policy_mode=cors_policy_mode,
            allow_origin=allow_origin,
        )

        # 更新した設定へ上書き
        setting_loader.save(settings)

        return Response(status_code=204)

    # BaseLibraryInfo/AivmManifestモデルはAPIとして表には出ないが、エディタ側で利用したいので、手動で追加する
    # ref: https://fastapi.tiangolo.com/advanced/extending-openapi/#modify-the-openapi-schema
    def custom_openapi() -> Any:
        if app.openapi_schema:
            return app.openapi_schema
        openapi_schema = get_openapi(
            title=app.title,
            version=app.version,
            description=app.description,
            routes=app.routes,
            tags=app.openapi_tags,
            servers=app.servers,
            terms_of_service=app.terms_of_service,
            contact=app.contact,
            license_info=app.license_info,
            # OpenAPI Generator が自動生成するコードとの互換性が壊れるため、リクエストとレスポンスで Pydantic スキーマを分離しないようにする
            # ref: https://fastapi.tiangolo.com/how-to/separate-openapi-schemas/
            separate_input_output_schemas=False,
        )
        openapi_schema["components"]["schemas"]["AivmManifest"] = AivmManifest.schema()
        # ref_templateを指定しない場合、definitionsを参照してしまうので、手動で指定する
        base_library_info = BaseLibraryInfo.schema(
            ref_template="#/components/schemas/{model}"
        )
        # definitionsは既存のモデルを重複して定義するため、不要なので削除
        # del base_library_info["definitions"]
        # Pydantic V2 で definitions -> $defs に変更された
        del base_library_info["$defs"]
        openapi_schema["components"]["schemas"]["BaseLibraryInfo"] = base_library_info
        app.openapi_schema = openapi_schema
        return openapi_schema

    app.openapi = custom_openapi  # type: ignore[method-assign]

    return app


def main() -> None:
    multiprocessing.freeze_support()

    output_log_utf8 = decide_boolean_from_env("VV_OUTPUT_LOG_UTF8")
    if output_log_utf8:
        set_output_log_utf8()

    parser = argparse.ArgumentParser(description="AivisSpeech のエンジンです。")
    # Uvicorn でバインドするアドレスを "localhost" にすることで IPv4 (127.0.0.1) と IPv6 ([::1]) の両方でリッスンできます.
    # これは Uvicorn のドキュメントに記載されていない挙動です; 将来のアップデートにより動作しなくなる可能性があります.
    # ref: https://github.com/VOICEVOX/voicevox_engine/pull/647#issuecomment-1540204653
    parser.add_argument(
        "--host",
        type=str,
        default="localhost",
        help="接続を受け付けるホストアドレスです。",
    )
    parser.add_argument(
        "--port", type=int, default=10101, help="接続を受け付けるポート番号です。"
    )
    parser.add_argument(
        "--use_gpu", action="store_true", help="GPUを使って音声合成するようになります。"
    )
    parser.add_argument(
        "--aivisspeech_dir",
        type=Path,
        default=None,
        help="AivisSpeechのディレクトリパスです。",
    )
    # parser.add_argument(
    #     "--voicelib_dir",
    #     type=Path,
    #     default=None,
    #     action="append",
    #     help="VOICEVOX COREのディレクトリパスです。",
    # )
    # parser.add_argument(
    #     "--runtime_dir",
    #     type=Path,
    #     default=None,
    #     action="append",
    #     help="VOICEVOX COREで使用するライブラリのディレクトリパスです。",
    # )
    # parser.add_argument(
    #     "--enable_mock",
    #     action="store_true",
    #     help="VOICEVOX COREを使わずモックで音声合成を行います。",
    # )
    # parser.add_argument(
    #     "--enable_cancellable_synthesis",
    #     action="store_true",
    #     help="音声合成を途中でキャンセルできるようになります。",
    # )
    # parser.add_argument(
    #     "--init_processes",
    #     type=int,
    #     default=2,
    #     help="cancellable_synthesis機能の初期化時に生成するプロセス数です。",
    # )
    parser.add_argument(
        "--load_all_models",
        action="store_true",
        help="起動時に全ての音声合成モデルを読み込みます。",
    )

    # 引数へcpu_num_threadsの指定がなければ、環境変数をロールします。
    # 環境変数にもない場合は、Noneのままとします。
    # VV_CPU_NUM_THREADSが空文字列でなく数値でもない場合、エラー終了します。
    # parser.add_argument(
    #     "--cpu_num_threads",
    #     type=int,
    #     default=os.getenv("VV_CPU_NUM_THREADS") or None,
    #     help=(
    #         "音声合成を行うスレッド数です。指定しない場合、代わりに環境変数 VV_CPU_NUM_THREADS の値が使われます。"
    #         "VV_CPU_NUM_THREADS が空文字列でなく数値でもない場合はエラー終了します。"
    #     ),
    # )

    parser.add_argument(
        "--output_log_utf8",
        action="store_true",
        help=(
            "ログ出力をUTF-8でおこないます。指定しない場合、代わりに環境変数 VV_OUTPUT_LOG_UTF8 の値が使われます。"
            "VV_OUTPUT_LOG_UTF8 の値が1の場合はUTF-8で、0または空文字、値がない場合は環境によって自動的に決定されます。"
        ),
    )

    parser.add_argument(
        "--cors_policy_mode",
        type=CorsPolicyMode,
        choices=list(CorsPolicyMode),
        default=None,
        help=(
            "CORSの許可モード。allまたはlocalappsが指定できます。allはすべてを許可します。"
            "localappsはオリジン間リソース共有ポリシーを、app://.とlocalhost関連に限定します。"
            "その他のオリジンはallow_originオプションで追加できます。デフォルトはlocalapps。"
            "このオプションは--setting_fileで指定される設定ファイルよりも優先されます。"
        ),
    )

    parser.add_argument(
        "--allow_origin",
        nargs="*",
        help=(
            "許可するオリジンを指定します。スペースで区切ることで複数指定できます。"
            "このオプションは--setting_fileで指定される設定ファイルよりも優先されます。"
        ),
    )

    parser.add_argument(
        "--setting_file",
        type=Path,
        default=USER_SETTING_PATH,
        help="設定ファイルを指定できます。",
    )

    parser.add_argument(
        "--preset_file",
        type=Path,
        default=None,
        help=(
            "プリセットファイルを指定できます。"
            "指定がない場合、環境変数 VV_PRESET_FILE、--aivisspeech_dirのpresets.yaml、"
            "実行ファイルのディレクトリのpresets.yamlを順に探します。"
        ),
    )

    parser.add_argument(
        "--disable_mutable_api",
        action="store_true",
        help=(
            "辞書登録や設定変更など、エンジンの静的なデータを変更するAPIを無効化します。"
            "指定しない場合、代わりに環境変数 VV_DISABLE_MUTABLE_API の値が使われます。"
            "VV_DISABLE_MUTABLE_API の値が1の場合は無効化で、0または空文字、値がない場合は無視されます。"
        ),
    )

    args = parser.parse_args()

    if args.output_log_utf8:
        set_output_log_utf8()

    # Synthesis Engine
    use_gpu: bool = args.use_gpu
    voicevox_dir: Path | None = args.aivisspeech_dir
    # voicelib_dirs: list[Path] | None = args.voicelib_dir
    voicelib_dirs: list[Path] | None = None  # 常に None
    # runtime_dirs: list[Path] | None = args.runtime_dir
    runtime_dirs: list[Path] | None = None  # 常に None
    # enable_mock: bool = args.enable_mock
    enable_mock: bool = True  # 常に有効化
    # cpu_num_threads: int | None = args.cpu_num_threads
    cpu_num_threads: int | None = 4  # 常に 4
    load_all_models: bool = args.load_all_models

    # 常にモックの Core を利用する
    cores = initialize_cores(
        use_gpu=use_gpu,
        voicelib_dirs=voicelib_dirs,
        voicevox_dir=voicevox_dir,
        runtime_dirs=runtime_dirs,
        cpu_num_threads=cpu_num_threads,
        enable_mock=enable_mock,
        load_all_models=load_all_models,
    )
    # tts_engines = make_tts_engines_from_cores(cores)
    # assert len(tts_engines) != 0, "音声合成エンジンがありません。"
    # latest_core_version = get_latest_core_version(versions=list(tts_engines.keys()))

    # StyleBertVITS2TTSEngine を利用する
    tts_engines: dict[str, TTSEngine] = {
        MOCK_VER: StyleBertVITS2TTSEngine(use_gpu, load_all_models)
    }
    latest_core_version = MOCK_VER

    # Cancellable Engine
    # enable_cancellable_synthesis: bool = args.enable_cancellable_synthesis
    enable_cancellable_synthesis: bool = False  # 常に無効化
    # init_processes: int = args.init_processes
    init_processes: int = 2  # 常に2

    cancellable_engine: CancellableEngine | None = None
    if enable_cancellable_synthesis:
        cancellable_engine = CancellableEngine(
            init_processes=init_processes,
            use_gpu=use_gpu,
            voicelib_dirs=voicelib_dirs,
            voicevox_dir=voicevox_dir,
            runtime_dirs=runtime_dirs,
            cpu_num_threads=cpu_num_threads,
            enable_mock=enable_mock,
        )

    root_dir: Path | None = voicevox_dir
    if root_dir is None:
        root_dir = engine_root()

    setting_loader = SettingHandler(args.setting_file)

    settings = setting_loader.load()

    cors_policy_mode: CorsPolicyMode | None = args.cors_policy_mode
    if cors_policy_mode is None:
        cors_policy_mode = settings.cors_policy_mode

    allow_origin = None
    if args.allow_origin is not None:
        allow_origin = args.allow_origin
    elif settings.allow_origin is not None:
        allow_origin = settings.allow_origin.split(" ")

    # Preset Manager
    # preset_pathの優先順: 引数、環境変数、voicevox_dir、実行ファイルのディレクトリ
    # ファイルの存在に関わらず、優先順で最初に指定されたパスをプリセットファイルとして使用する
    preset_path: Path | None = args.preset_file
    if preset_path is None:
        # 引数 --preset_file の指定がない場合
        env_preset_path = os.getenv("VV_PRESET_FILE")
        if env_preset_path is not None and len(env_preset_path) != 0:
            # 環境変数 VV_PRESET_FILE の指定がある場合
            preset_path = Path(env_preset_path)
        else:
            # 環境変数 VV_PRESET_FILE の指定がない場合
            preset_path = root_dir / "presets.yaml"

    preset_manager = PresetManager(
        preset_path=preset_path,
    )

    disable_mutable_api: bool = args.disable_mutable_api | decide_boolean_from_env(
        "VV_DISABLE_MUTABLE_API"
    )

    uvicorn.run(
        generate_app(
            tts_engines,
            cores,
            latest_core_version,
            setting_loader,
            preset_manager=preset_manager,
            cancellable_engine=cancellable_engine,
            root_dir=root_dir,
            cors_policy_mode=cors_policy_mode,
            allow_origin=allow_origin,
            disable_mutable_api=disable_mutable_api,
        ),
        host=args.host,
        port=args.port,
    )


if __name__ == "__main__":
    main()<|MERGE_RESOLUTION|>--- conflicted
+++ resolved
@@ -165,13 +165,10 @@
         title="AivisSpeech Engine",
         description="AivisSpeech の音声合成エンジンです。",
         version=__version__,
-<<<<<<< HEAD
+        lifespan=lifespan,
         # OpenAPI Generator が自動生成するコードとの互換性が壊れるため、リクエストとレスポンスで Pydantic スキーマを分離しないようにする
         # ref: https://fastapi.tiangolo.com/how-to/separate-openapi-schemas/
         separate_input_output_schemas=False,
-=======
-        lifespan=lifespan,
->>>>>>> 49adddfa
     )
 
     # 未処理の例外が発生するとCORSMiddlewareが適用されない問題に対するワークアラウンド
