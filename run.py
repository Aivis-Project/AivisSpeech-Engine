--- conflicted
+++ resolved
@@ -5,8 +5,10 @@
 # requests からの HTTPS 通信には certifi が使われるため、HTTPS プロキシ導入環境では truststore を適用しない限り通信エラーが発生する
 # ref: https://github.com/psf/requests/issues/2966
 # ref: https://truststore.readthedocs.io/en/latest/
-import truststore  # fmt: skip # isort: skip
+# fmt: off
+import truststore  # isort: skip
 truststore.inject_into_ssl()
+# fmt: on
 # flake8: noqa: E402
 
 import argparse
@@ -268,17 +270,10 @@
         choices=list(CorsPolicyMode),
         default=None,
         help=(
-<<<<<<< HEAD
             "CORS の許可モード。all または localapps が指定できます。all はすべてを許可します。"
-            "localapps はオリジン間リソース共有ポリシーを、app://. と localhost 関連に限定します。"
-            "その他のオリジンは allow_origin オプションで追加できます。デフォルトは localapps 。"
+            "localapps はオリジン間リソース共有ポリシーを、app://. と localhost 関連、ブラウザ拡張 URI に限定します。"
+            "その他のオリジンは allow_origin オプションで追加できます。デフォルトは localapps です。"
             "このオプションは --setting_file で指定される設定ファイルよりも優先されます。"
-=======
-            "CORSの許可モード。allまたはlocalappsが指定できます。allはすべてを許可します。"
-            "localappsはオリジン間リソース共有ポリシーを、app://.とlocalhost関連、ブラウザ拡張URIに限定します。"
-            "その他のオリジンはallow_originオプションで追加できます。デフォルトはlocalapps。"
-            "このオプションは--setting_fileで指定される設定ファイルよりも優先されます。"
->>>>>>> 12d03cae
         ),
     )
 
@@ -442,7 +437,6 @@
             [args.allow_origins, setting_allow_origins]
         )
 
-<<<<<<< HEAD
         if envs.env_preset_path is not None and len(envs.env_preset_path) != 0:
             env_preset_path = Path(envs.env_preset_path)
         else:
@@ -452,15 +446,11 @@
             [args.preset_file, env_preset_path, default_preset_path]
         )
         preset_manager = PresetManager(preset_path)
-=======
-    user_dict = UserDictionary()
->>>>>>> 12d03cae
 
         user_dict = UserDictionary()
 
         engine_manifest = load_manifest(engine_manifest_path())
 
-<<<<<<< HEAD
         library_manager = LibraryManager(
             # get_save_dir() / "installed_libraries",
             # AivisSpeech では利用しない LibraryManager によるディレクトリ作成を防ぐため、get_save_dir() 直下を指定
@@ -471,16 +461,16 @@
             engine_manifest.uuid,
         )
 
-        if args.disable_mutable_api:
-            disable_mutable_api = True
-        else:
-            disable_mutable_api = envs.disable_mutable_api
-
         root_dir = select_first_not_none([args.voicevox_dir, engine_root()])
         character_info_dir = root_dir / "resources" / "character_info"
         # NOTE: ENGINE v0.19 以前向けに後方互換性を確保する
         if not character_info_dir.exists():
             character_info_dir = root_dir / "speaker_info"
+
+        if args.disable_mutable_api:
+            disable_mutable_api = True
+        else:
+            disable_mutable_api = envs.disable_mutable_api
 
         # ASGI に準拠した AivisSpeech Engine アプリケーションを生成する
         app = generate_app(
@@ -505,31 +495,6 @@
         # AivisSpeech Engine サーバーを起動
         # NOTE: デフォルトは ASGI に準拠した HTTP/1.1 サーバー
         uvicorn.run(app, host=args.host, port=args.port, log_config=LOGGING_CONFIG)
-=======
-    root_dir = select_first_not_none([args.voicevox_dir, engine_root()])
-    character_info_dir = root_dir / "resources" / "character_info"
-    # NOTE: ENGINE v0.19 以前向けに後方互換性を確保する
-    if not character_info_dir.exists():
-        character_info_dir = root_dir / "speaker_info"
-
-    disable_mutable_api = args.disable_mutable_api or envs.disable_mutable_api
-
-    # ASGI に準拠した VOICEVOX ENGINE アプリケーションを生成する
-    app = generate_app(
-        tts_engines,
-        core_manager,
-        setting_loader,
-        preset_manager,
-        user_dict,
-        engine_manifest,
-        library_manager,
-        cancellable_engine,
-        character_info_dir,
-        cors_policy_mode,
-        allow_origin,
-        disable_mutable_api=disable_mutable_api,
-    )
->>>>>>> 12d03cae
 
     except Exception as ex:
         logger.error("Unexpected error occurred during engine startup:", exc_info=ex)
