{
    "manifest_version": "0.13.1",
    "name": "AivisSpeech Engine",
    "brand_name": "AivisSpeech",
    "uuid": "1b4a5014-d9fd-11ee-b97d-83c170a68ed3",
    "version": "999.999.999",
    "url": "https://github.com/Aivis-Project/AivisSpeech-Engine",
    "command": "run",
<<<<<<< HEAD
    "port": 10101,
    "icon": "engine_manifest_assets/icon.png",
    "default_sampling_rate": 44100,
    "frame_rate": 172.265625,
    "terms_of_service": "engine_manifest_assets/terms_of_service.md",
    "update_infos": "engine_manifest_assets/update_infos.json",
    "dependency_licenses": "engine_manifest_assets/dependency_licenses.json",
    "supported_vvlib_manifest_version": null,
=======
    "port": 50021,
    "icon": "resources/engine_manifest_assets/icon.png",
    "default_sampling_rate": 24000,
    "frame_rate": 93.75,
    "terms_of_service": "resources/engine_manifest_assets/terms_of_service.md",
    "update_infos": "resources/engine_manifest_assets/update_infos.json",
    "dependency_licenses": "resources/engine_manifest_assets/dependency_licenses.json",
>>>>>>> 1269fabb
    "supported_features": {
        "adjust_mora_pitch": {
            "type": "bool",
            "value": false,
            "name": "モーラごとの音高の調整"
        },
        "adjust_phoneme_length": {
            "type": "bool",
            "value": false,
            "name": "音素ごとの長さの調整"
        },
        "adjust_speed_scale": {
            "type": "bool",
            "value": true,
            "name": "全体の話速の調整"
        },
        "adjust_pitch_scale": {
            "type": "bool",
            "value": true,
            "name": "全体の音高の調整"
        },
        "adjust_intonation_scale": {
            "type": "bool",
            "value": true,
            "name": "全体の抑揚の調整"
        },
        "adjust_volume_scale": {
            "type": "bool",
            "value": true,
            "name": "全体の音量の調整"
        },
        "interrogative_upspeak": {
            "type": "bool",
            "value": false,
            "name": "疑問文の自動調整"
        },
        "synthesis_morphing" : {
            "type": "bool",
            "value": false,
            "name": "2種類のスタイルでモーフィングした音声を合成"
        },
        "sing" : {
            "type": "bool",
            "value": false,
            "name": "歌唱音声合成"
        },
        "manage_library": {
            "type": "bool",
            "value": false,
            "name": "音声ライブラリのインストール・アンインストール"
        }
    }
}<|MERGE_RESOLUTION|>--- conflicted
+++ resolved
@@ -6,24 +6,14 @@
     "version": "999.999.999",
     "url": "https://github.com/Aivis-Project/AivisSpeech-Engine",
     "command": "run",
-<<<<<<< HEAD
     "port": 10101,
-    "icon": "engine_manifest_assets/icon.png",
+    "icon": "resources/engine_manifest_assets/icon.png",
     "default_sampling_rate": 44100,
     "frame_rate": 172.265625,
-    "terms_of_service": "engine_manifest_assets/terms_of_service.md",
-    "update_infos": "engine_manifest_assets/update_infos.json",
-    "dependency_licenses": "engine_manifest_assets/dependency_licenses.json",
-    "supported_vvlib_manifest_version": null,
-=======
-    "port": 50021,
-    "icon": "resources/engine_manifest_assets/icon.png",
-    "default_sampling_rate": 24000,
-    "frame_rate": 93.75,
     "terms_of_service": "resources/engine_manifest_assets/terms_of_service.md",
     "update_infos": "resources/engine_manifest_assets/update_infos.json",
     "dependency_licenses": "resources/engine_manifest_assets/dependency_licenses.json",
->>>>>>> 1269fabb
+    "supported_vvlib_manifest_version": null,
     "supported_features": {
         "adjust_mora_pitch": {
             "type": "bool",
