# API docs HTML ファイルを生成し、`gh-pages` ブランチへの push によって GitHub Pages 上のドキュメントとして公開

name: Upload Docs

on:
  # push:
  #   branches:
  #     - "master"
  workflow_dispatch:

env:
<<<<<<< HEAD
  PYTHON_VERSION: "3.11.9"
=======
>>>>>>> abcfa78c
  PUBLISH_DIR: "./docs/api"
  PUBLISH_BRANCH: "gh-pages"
  DESTINATION_DIR: "api"

defaults:
  run:
    shell: bash

jobs:
  upload-doc:
    runs-on: ubuntu-20.04
    steps:
      - name: <Setup> Check out the repository
        uses: actions/checkout@v4

<<<<<<< HEAD
      - name: <Setup> Set up Python
        uses: actions/setup-python@v5
        with:
          python-version: ${{ env.PYTHON_VERSION }}

      - name: <Setup> Install Poetry
        run: python -m pip install poetry

      - name: <Setup> Cache Poetry
        uses: actions/cache@v4
        with:
          path: ~/.cache/pypoetry
          key: ${{ runner.os }}-${{ runner.arch }}-poetry-${{ hashFiles('**/poetry.lock') }}

      - name: <Setup> Install Python dependencies
        run: poetry install --only=main

      - name: <Build> Make documents
        run: PYTHONPATH=. poetry run python build_util/make_docs.py
=======
      - name: <Setup> Prepare Python Runtime / Python Dependencies
        uses: ./.github/actions/prepare_python

      - name: <Build> Make documents
        run: PYTHONPATH=. python tools/make_docs.py
>>>>>>> abcfa78c

      - name: <Deploy> Deploy documents to GitHub Pages
        uses: peaceiris/actions-gh-pages@v4
        with:
          github_token: ${{ secrets.GITHUB_TOKEN }}
          publish_dir: ${{ env.PUBLISH_DIR }}
          publish_branch: ${{ env.PUBLISH_BRANCH }}
          destination_dir: ${{ env.DESTINATION_DIR }}<|MERGE_RESOLUTION|>--- conflicted
+++ resolved
@@ -9,10 +9,7 @@
   workflow_dispatch:
 
 env:
-<<<<<<< HEAD
   PYTHON_VERSION: "3.11.9"
-=======
->>>>>>> abcfa78c
   PUBLISH_DIR: "./docs/api"
   PUBLISH_BRANCH: "gh-pages"
   DESTINATION_DIR: "api"
@@ -28,9 +25,8 @@
       - name: <Setup> Check out the repository
         uses: actions/checkout@v4
 
-<<<<<<< HEAD
-      - name: <Setup> Set up Python
-        uses: actions/setup-python@v5
+      - name: <Setup> Prepare Python Runtime / Python Dependencies
+        uses: ./.github/actions/prepare_python
         with:
           python-version: ${{ env.PYTHON_VERSION }}
 
@@ -47,14 +43,7 @@
         run: poetry install --only=main
 
       - name: <Build> Make documents
-        run: PYTHONPATH=. poetry run python build_util/make_docs.py
-=======
-      - name: <Setup> Prepare Python Runtime / Python Dependencies
-        uses: ./.github/actions/prepare_python
-
-      - name: <Build> Make documents
-        run: PYTHONPATH=. python tools/make_docs.py
->>>>>>> abcfa78c
+        run: PYTHONPATH=. poetry run python tools/make_docs.py
 
       - name: <Deploy> Deploy documents to GitHub Pages
         uses: peaceiris/actions-gh-pages@v4
