--- conflicted
+++ resolved
@@ -86,15 +86,9 @@
         run: |
           set +e # curlのエラーを無視する
 
-<<<<<<< HEAD
           url="http://127.0.0.1:10101/version"
           max_attempts=20
           sleep_interval=15
-=======
-          url="http://127.0.0.1:50021/version"
-          max_attempts=10
-          sleep_interval=5
->>>>>>> 2b36a922
 
           for i in $(seq 1 "$max_attempts"); do
             status=$(curl -o /dev/null -s -w '%{http_code}\n' "$url")
@@ -109,8 +103,4 @@
           exit 1
 
       - name: <Test> Test ENGINE application docker container
-<<<<<<< HEAD
-        run: poetry run python tools/check_release_build.py --skip_run_process --dist_dir dist/
-=======
-        run: python tools/check_release_build.py --skip_run_process --skip_check_manifest --dist_dir dist/
->>>>>>> 2b36a922
+        run: poetry run python tools/check_release_build.py --skip_run_process --skip_check_manifest --dist_dir dist/