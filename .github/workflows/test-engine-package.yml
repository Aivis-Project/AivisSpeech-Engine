--- conflicted
+++ resolved
@@ -38,23 +38,16 @@
       fail-fast: false
       matrix:
         include:
-<<<<<<< HEAD
           - os: windows-2022
             target: Windows-x64
-=======
-          - os: ubuntu-22.04
-            target: linux-cpu-x64
-          - os: ubuntu-22.04-arm
-            target: linux-cpu-arm64
-          - os: ubuntu-22.04
-            target: linux-nvidia
->>>>>>> 12d03cae
           - os: macos-13
             target: macOS-x64
           - os: macos-14
             target: macOS-arm64
-          - os: ubuntu-20.04
+          - os: ubuntu-22.04
             target: Linux-x64
+          - os: ubuntu-22.04-arm
+            target: Linux-arm64
 
     runs-on: ${{ matrix.os }}
 
