--- conflicted
+++ resolved
@@ -38,19 +38,11 @@
       fail-fast: false
       matrix:
         include:
-<<<<<<< HEAD
           - os: windows-2019
             target: windows-x64
-          - os: macos-11
-=======
-          - os: ubuntu-20.04
-            target: linux-cpu
-          - os: ubuntu-20.04
-            target: linux-nvidia
           - os: macos-12
->>>>>>> db8fdd29
             target: macos-x64
-          - os: macos-11
+          - os: macos-12
             target: macos-arm64
           - os: ubuntu-20.04
             target: linux-x64
