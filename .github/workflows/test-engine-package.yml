name: Test Release Build

on:
  workflow_call:
    inputs:
      version:
        type: string
        required: true
      repo_url:
        type: string
        required: false
  workflow_dispatch:
    inputs:
      version:
        type: string
        description: "テストしたいタグ名"
        required: true
      repo_url:
        type: string
        description: "リポジトリの URL (省略可能)"
        required: false

env:
  PYTHON_VERSION: "3.11.9"
  REPO_URL:
    |- # repo_url指定時はrepo_urlを、それ以外はgithubのリポジトリURLを使用
    ${{ (github.event.inputs || inputs).repo_url || format('{0}/{1}', github.server_url, github.repository) }}
  VERSION: |- # version指定時はversionを、それ以外はタグ名を使用
    ${{ (github.event.inputs || inputs).version }}

defaults:
  run:
    shell: bash

jobs:
  test:
    strategy:
      fail-fast: false
      matrix:
        include:
          - os: windows-2019
            target: windows-x64
          - os: macos-11
            target: macos-x64
          - os: macos-11
            target: macos-arm64
          - os: ubuntu-20.04
            target: linux-x64

    runs-on: ${{ matrix.os }}

    steps:
      - name: <Setup> Declare variables
        id: vars
        run: |
          echo "release_url=${{ env.REPO_URL }}/releases/download/${{ env.VERSION }}" >> "$GITHUB_OUTPUT"
          echo "package_name=aivisspeech-engine-${{ matrix.target }}-${{ env.VERSION }}" >> "$GITHUB_OUTPUT"

      - name: <Setup> Check out the repository
        uses: actions/checkout@v4

<<<<<<< HEAD
      - name: Install Poetry
        run: pipx install poetry

      - name: Setup Python
        id: setup-python
=======
      - name: <Setup> Set up Python
>>>>>>> ec646461
        uses: actions/setup-python@v5
        with:
          python-version: ${{ env.PYTHON_VERSION }}
          cache: poetry

      - name: <Setup> Download ENGINE package
        run: |
          mkdir -p download
          curl -L -o "download/list.txt" "${{ steps.vars.outputs.release_url }}/${{ steps.vars.outputs.package_name }}.7z.txt"
          cat "download/list.txt" | xargs -I '%' curl -L -o "download/%" "${{ steps.vars.outputs.release_url }}/%"
          7z x "download/$(head -n1 download/list.txt)"
          mv "${{ matrix.target }}" dist/

      - name: <Setup> Set up permission
        if: startsWith(matrix.target, 'linux') || startsWith(matrix.target, 'macos')
        run: chmod +x dist/run

<<<<<<< HEAD
      - name: Install Python dependencies
=======
      - name: <Setup> Install Python test dependencies
>>>>>>> ec646461
        run: |
          poetry install --with=test

<<<<<<< HEAD
      - name: Test
        run: poetry run python build_util/check_release_build.py --dist_dir dist/
=======
      - name: <Test> Test ENGINE package
        run: python build_util/check_release_build.py --dist_dir dist/
>>>>>>> ec646461
<|MERGE_RESOLUTION|>--- conflicted
+++ resolved
@@ -59,15 +59,11 @@
       - name: <Setup> Check out the repository
         uses: actions/checkout@v4
 
-<<<<<<< HEAD
-      - name: Install Poetry
+      - name: <Setup> Install Poetry
         run: pipx install poetry
 
-      - name: Setup Python
+      - name: <Setup> Setup Python
         id: setup-python
-=======
-      - name: <Setup> Set up Python
->>>>>>> ec646461
         uses: actions/setup-python@v5
         with:
           python-version: ${{ env.PYTHON_VERSION }}
@@ -85,18 +81,9 @@
         if: startsWith(matrix.target, 'linux') || startsWith(matrix.target, 'macos')
         run: chmod +x dist/run
 
-<<<<<<< HEAD
-      - name: Install Python dependencies
-=======
-      - name: <Setup> Install Python test dependencies
->>>>>>> ec646461
+      - name: <Setup> Install Python dependencies
         run: |
           poetry install --with=test
 
-<<<<<<< HEAD
-      - name: Test
-        run: poetry run python build_util/check_release_build.py --dist_dir dist/
-=======
       - name: <Test> Test ENGINE package
-        run: python build_util/check_release_build.py --dist_dir dist/
->>>>>>> ec646461
+        run: poetry run python build_util/check_release_build.py --dist_dir dist/