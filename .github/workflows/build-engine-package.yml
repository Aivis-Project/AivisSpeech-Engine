name: Build
on:
  push:
    branches:
      - master
  release:
    types:
      - created
  workflow_dispatch:
    inputs:
      version:
        description: "バージョン情報 (A.BB.C / A.BB.C-preview.D)"
        required: true
      prerelease:
        description: "プレリリースかどうか"
        type: boolean
        default: true
      code_signing:
        description: "コード署名する"
        type: boolean
        default: false
      upload_artifact:
        description: "デバッグ用に成果物を artifact にアップロードするか"
        type: boolean
        default: false

env:
  PYTHON_VERSION: "3.11.9"

defaults:
  run:
    shell: bash

jobs:
  config: # 全 jobs で利用する定数の定義. `env` が利用できないコンテキストでも利用できる.
    runs-on: ubuntu-latest
    outputs:
      version: ${{ steps.vars.outputs.version }}
      version_or_latest: ${{ steps.vars.outputs.version_or_latest }}
    steps:
      - name: <Setup> Declare variables
        id: vars
        run: |
          : # release タグ名, または workflow_dispatch でのバージョン名. リリースでない (push event) 場合は空文字列
          echo "version=${{ github.event.release.tag_name || github.event.inputs.version }}" >> "$GITHUB_OUTPUT"
          : # release タグ名, または workflow_dispatch でのバージョン名, または 'latest'
          echo "version_or_latest=${{ github.event.release.tag_name || github.event.inputs.version || 'latest' }}" >> "$GITHUB_OUTPUT"

  build-and-upload:
    needs: [config]
    environment: ${{ github.event.inputs.code_signing == 'true' && 'code_signing' || '' }} # コード署名用のenvironment
    strategy:
      matrix:
        include:
          # Windows x64
          - os: windows-2022
            architecture: "x64"
            target: Windows-x64
          # macOS x64 (Intel Mac)
          - os: macos-13
            architecture: "x64"
            target: macOS-x64
          # macOS arm64 (Apple Silicon Mac)
          - os: macos-14
            architecture: "arm64"
<<<<<<< HEAD
            target: macOS-arm64
          # Linux x64
          - os: ubuntu-20.04
            architecture: "x64"
            target: Linux-x64
=======
            voicevox_core_asset_prefix: voicevox_core-osx-arm64-cpu
            onnxruntime_url: https://github.com/microsoft/onnxruntime/releases/download/v1.13.1/onnxruntime-osx-arm64-1.13.1.tgz
            target: macos-arm64
          # Linux CPU (x64 arch)
          - os: ubuntu-22.04
            architecture: "x64"
            voicevox_core_asset_prefix: voicevox_core-linux-x64-cpu
            onnxruntime_url: https://github.com/microsoft/onnxruntime/releases/download/v1.13.1/onnxruntime-linux-x64-1.13.1.tgz
            target: linux-cpu-x64
          # Linux CPU (arm64 arch)
          - os: ubuntu-22.04-arm
            architecture: "arm64"
            voicevox_core_asset_prefix: voicevox_core-linux-arm64-cpu
            onnxruntime_url: https://github.com/microsoft/onnxruntime/releases/download/v1.13.1/onnxruntime-linux-aarch64-1.13.1.tgz
            target: linux-cpu-arm64
          # Linux NVIDIA GPU
          - os: ubuntu-22.04
            architecture: "x64"
            voicevox_core_asset_prefix: voicevox_core-linux-x64-gpu
            onnxruntime_url: https://github.com/microsoft/onnxruntime/releases/download/v1.13.1/onnxruntime-linux-x64-gpu-1.13.1.tgz
            cuda_version: "11.8.0"
            cudnn_url: https://developer.download.nvidia.com/compute/cudnn/redist/cudnn/linux-x86_64/cudnn-linux-x86_64-8.9.2.26_cuda11-archive.tar.xz
            target: linux-nvidia
>>>>>>> 12d03cae

    runs-on: ${{ matrix.os }}
    permissions:
      contents: write

    env:
      # GNUコマンド
      sed: ${{ startsWith(matrix.os, 'macos-') && 'gsed' || 'sed' }}
      split: ${{ startsWith(matrix.os, 'macos-') && 'gsplit' || 'split' }}

    steps:
      - name: <Setup> Declare variables
        id: vars
        run: echo "package_name=AivisSpeech-Engine-${{ matrix.target }}-${{ needs.config.outputs.version }}" >> "$GITHUB_OUTPUT"

      - name: <Setup> Check out the repository
        uses: actions/checkout@v4

      # NOTE: The default 'sed' and 'split' of macOS is BSD 'sed' and 'split'.
      #       There is a difference in specification between BSD 'sed' and 'split' and GNU 'sed' and 'split',
      #       so you need to install GNU 'sed' and 'split'.
      - name: <Setup> Install dependencies (macOS)
        if: runner.os == 'macOS'
        run: brew install gnu-sed coreutils

<<<<<<< HEAD
=======
      # ONNX Runtime providersとCUDA周りをリンクするために使う
      - name: <Setup> Install ONNX Runtime dependencies (Linux)
        if: runner.os == 'Linux' && endsWith(matrix.target, 'nvidia')
        run: |
          sudo apt-get update
          sudo apt-get install -y patchelf

      # CUDA
      - name: <Setup> Restore cached CUDA
        if: matrix.cuda_version != ''
        uses: actions/cache/restore@v4
        id: cuda-dll-cache-restore
        with:
          # update this key when ONNX Runtime CUDA dependency changed
          key: ${{ matrix.os }}-cuda-dll-${{ matrix.cuda_version }}-v1
          path: download/cuda

      - name: <Setup> Set up CUDA toolkit
        if: matrix.cuda_version != '' && steps.cuda-dll-cache-restore.outputs.cache-hit != 'true'
        uses: Jimver/cuda-toolkit@v0.2.15
        id: cuda-toolkit
        with:
          method: network
          cuda: ${{ matrix.cuda_version }}

      - name: <Setup> Extract CUDA Dynamic Libraries
        if: matrix.cuda_version != '' && steps.cuda-dll-cache-restore.outputs.cache-hit != 'true'
        run: |
          set -eux

          # CUDA Toolkit へのパスを OS 非依存へ整形する
          # NOTE: ダブルクォートでバックスラッシュを囲むと tr が可搬性関連の warning を出す
          # shellcheck disable=SC1003
          CUDA_ROOT=$( echo "${{ steps.cuda-toolkit.outputs.CUDA_PATH }}" | tr '\\' '/' )

          mkdir -p download/cuda/bin

          if [[ ${{ runner.os }} == Windows ]]; then
            mv "${CUDA_ROOT}/bin/"*.dll download/cuda/bin/

            # remove CUDA to reduce disk usage
            rm -rf "${CUDA_ROOT}"
          else
            cp "${CUDA_ROOT}/lib64/"libcublas.so.* download/cuda/bin/
            cp "${CUDA_ROOT}/lib64/"libcublasLt.so.* download/cuda/bin/
            cp "${CUDA_ROOT}/lib64/"libcudart.so.* download/cuda/bin/
            cp "${CUDA_ROOT}/lib64/"libcufft.so.* download/cuda/bin/
            cp "${CUDA_ROOT}/lib64/"libcurand.so.* download/cuda/bin/

            # remove unneed full version libraries
            rm -f download/cuda/bin/libcublas.so.*.*
            rm -f download/cuda/bin/libcublasLt.so.*.*
            rm -f download/cuda/bin/libcufft.so.*.*
            rm -f download/cuda/bin/libcurand.so.*.*
            rm -f download/cuda/bin/libcudart.so.*.*.*

            # remove CUDA to reduce disk usage
            sudo rm -rf "${CUDA_ROOT}"
          fi

      - name: <Setup> Save CUDA cache
        if: matrix.cuda_version != ''
        uses: actions/cache/save@v4
        with:
          key: ${{ steps.cuda-dll-cache-restore.outputs.cache-primary-key }}
          path: download/cuda

      # cuDNN
      - name: <Setup> Export cuDNN url to calc hash
        if: matrix.cudnn_url != ''
        run: echo "${{ matrix.cudnn_url }}" > download/cudnn_url.txt

      - name: <Setup> Restore cached cuDNN
        if: matrix.cudnn_url != ''
        uses: actions/cache/restore@v4
        id: cudnn-dll-cache-restore
        with:
          # update this key when ONNX Runtime cuDNN dependency changed
          key: ${{ matrix.os }}-cudnn-dll-${{ hashFiles('download/cudnn_url.txt') }}-v1
          path: download/cudnn

      - name: <Setup> Download and extract cuDNN Dynamic Libraries
        if: matrix.cudnn_url != '' && steps.cudnn-dll-cache-restore.outputs.cache-hit != 'true'
        run: |
          set -eux

          if [[ ${{ runner.os }} == Windows ]]; then
            curl -L --retry 3 --retry-delay 5 "${{ matrix.cudnn_url }}" > download/cudnn.zip

            unzip download/cudnn.zip cudnn-*/bin/*.dll -d download/cudnn_tmp

            mkdir -p download/cudnn/bin
            mv download/cudnn_tmp/cudnn-*/bin/*.dll download/cudnn/bin/
            rm -rf download/cudnn_tmp

            rm download/cudnn.zip
          else
            curl -L --retry 3 --retry-delay 5 "${{ matrix.cudnn_url }}" > download/cudnn.tar.xz

            tar -Jxf download/cudnn.tar.xz -C download/

            mkdir -p download/cudnn/bin
            cp download/cudnn-*/lib/libcudnn.so.* download/cudnn/bin/
            cp download/cudnn-*/lib/libcudnn_*_infer.so.* download/cudnn/bin/

            # remove unneed full version libraries
            rm -f download/cudnn/bin/libcudnn.so.*.*
            rm -f download/cudnn/bin/libcudnn_*_infer.so.*.*

            rm download/cudnn.tar.xz
          fi

      - name: <Setup> Save cuDNN cache
        if: matrix.cudnn_url != ''
        uses: actions/cache/save@v4
        with:
          key: ${{ steps.cudnn-dll-cache-restore.outputs.cache-primary-key }}
          path: download/cudnn

      # zlib
      - name: <Setup> Export zlib url to calc hash
        if: matrix.zlib_url != ''
        run: echo "${{ matrix.zlib_url }}" >> download/zlib_url.txt

      - name: <Setup> Restore cached zlib
        if: matrix.zlib_url != ''
        uses: actions/cache/restore@v4
        id: zlib-cache-restore
        with:
          key: zlib-cache-v1-${{ hashFiles('download/zlib_url.txt') }}
          path: download/zlib

      - name: <Setup> Download zlib dynamic Library
        if: steps.zlib-cache-restore.outputs.cache-hit != 'true' && matrix.zlib_url != ''
        run: |
          curl -L --retry 3 --retry-delay 5 "${{ matrix.zlib_url }}" -o download/zlib.zip
          mkdir -p download/zlib

          # extract only dlls
          unzip download/zlib.zip dll_${{ matrix.architecture }}/zlibwapi.dll -d download/zlib
          rm download/zlib.zip
          mv download/zlib/dll_${{ matrix.architecture }}/zlibwapi.dll download/zlib/zlibwapi.dll
          rm -r download/zlib/dll_${{ matrix.architecture }}

      - name: <Setup> Save zlib cache
        if: matrix.zlib_url != ''
        uses: actions/cache/save@v4
        with:
          key: ${{ steps.zlib-cache-restore.outputs.cache-primary-key }}
          path: download/zlib

>>>>>>> 12d03cae
      - name: <Setup> Set up MSVC
        if: runner.os == 'Windows'
        uses: ilammy/msvc-dev-cmd@v1

      - name: <Setup> Prepare Python Runtime / Python Dependencies
        uses: ./.github/actions/prepare_python
        with:
<<<<<<< HEAD
          python-version: ${{ env.PYTHON_VERSION }}
          architecture: ${{ matrix.architecture }}
=======
          requirements-suffix: "-build"

      - name: <Setup> Prepare custom PyInstaller
        if: runner.os == 'Windows'
        run: ./tools/modify_pyinstaller.bash

      - name: <Setup> Download pyopenjtalk dictionary
        run: |
          # try 5 times, sleep 5 seconds before retry
          for _ in $(seq 5); do
            EXIT_CODE=0
            python3 -c "import pyopenjtalk; pyopenjtalk._lazy_init()" || EXIT_CODE=$?

            if [ "$EXIT_CODE" = "0" ]; then
              break
            fi
>>>>>>> 12d03cae

      - name: <Setup> Install Poetry
        run: python -m pip install poetry

<<<<<<< HEAD
      - name: <Setup> Cache Poetry
=======
          if [ "$EXIT_CODE" != "0" ]; then
            exit "$EXIT_CODE"
          fi

      - name: <Setup> Create download directory
        run: mkdir -p download/

      # DirectML
      - name: <Setup> Export DirectML url to calc hash
        if: endswith(matrix.target, '-directml')
        run: echo "${{ matrix.directml_url }}" >> download/directml_url.txt

      - name: <Setup> Restore cached DirectML
        if: endswith(matrix.target, '-directml')
        uses: actions/cache/restore@v4
        id: directml-cache-restore
        with:
          key: directml-cache-v1-${{ hashFiles('download/directml_url.txt') }}
          path: download/directml

      - name: <Setup> Set up DirectML dynamic Library
        if: steps.directml-cache-restore.outputs.cache-hit != 'true' && endswith(matrix.target, '-directml')
        run: |
          curl -L --retry 3 --retry-delay 5 "${{ matrix.directml_url }}" -o download/directml.zip
          mkdir -p download/directml

          # extract only dlls
          unzip download/directml.zip bin/${{ matrix.architecture }}-win/DirectML.dll -d download/directml
          rm download/directml.zip
          mv download/directml/bin/${{ matrix.architecture }}-win/DirectML.dll download/directml/DirectML.dll
          rm -r download/directml/bin

      - name: <Setup> Save DirectML cache
        if: endswith(matrix.target, '-directml')
        uses: actions/cache/save@v4
        with:
          key: ${{ steps.directml-cache-restore.outputs.cache-primary-key }}
          path: download/directml

      # ONNX Runtime
      - name: <Setup> Export ONNX Runtime url to calc hash
        run: echo "${{ matrix.onnxruntime_url }}" > download/onnxruntime_url.txt

      - name: <Setup> Restore cached ONNX Runtime
        uses: actions/cache/restore@v4
        id: onnxruntime-cache-restore
        with:
          key: ${{ matrix.os }}-onnxruntime-${{ hashFiles('download/onnxruntime_url.txt') }}-v1
          path: download/onnxruntime

      - name: <Setup> Download ONNX Runtime (Windows)
        if: steps.onnxruntime-cache-restore.outputs.cache-hit != 'true' && runner.os == 'Windows'
        run: |
          curl -L --retry 3 --retry-delay 5 "${{ matrix.onnxruntime_url }}" > download/onnxruntime.zip

          # extract only dlls
          if [[ ${{ endsWith(matrix.target, '-directml') }} == false ]]; then
            unzip download/onnxruntime.zip onnxruntime-*/lib/*.dll -d download/
            mv download/onnxruntime-* download/onnxruntime
          else
            mkdir -p download/onnxruntime/lib
            unzip download/onnxruntime.zip runtimes/win-${{ matrix.architecture }}/native/*.dll -d download/onnxruntime
            mv download/onnxruntime/runtimes/win-${{ matrix.architecture }}/native/*.dll download/onnxruntime/lib/
            rm -r download/onnxruntime/runtimes
          fi

          rm download/onnxruntime.zip

      - name: <Setup> Download ONNX Runtime (Mac/Linux)
        if: steps.onnxruntime-cache-restore.outputs.cache-hit != 'true' && runner.os != 'Windows'
        run: |
          curl -L --retry 3 --retry-delay 5 "${{ matrix.onnxruntime_url }}" > download/onnxruntime.tgz
          mkdir -p download/onnxruntime
          tar xf "download/onnxruntime.tgz" -C "download/onnxruntime" --strip-components 1
          rm download/onnxruntime.tgz

      - name: <Setup> Save ONNX Runtime cache
        uses: actions/cache/save@v4
        with:
          key: ${{ steps.onnxruntime-cache-restore.outputs.cache-primary-key }}
          path: download/onnxruntime

      # VOICEVOX RESOURCE
      - name: <Setup> Prepare RESOURCE cache
>>>>>>> 12d03cae
        uses: actions/cache@v4
        with:
          path: ~/.cache/pypoetry
          key: ${{ runner.os }}-${{ runner.arch }}-poetry-${{ hashFiles('**/poetry.lock') }}

      - name: <Setup> Install Python dependencies
        run: poetry install --with=build

      - name: <Setup> Prepare custom PyInstaller
        if: startsWith(matrix.os, 'windows-')
        run: ./tools/modify_pyinstaller.bash

<<<<<<< HEAD
      - name: <Setup> Create download directory
        run: mkdir -p download/
=======
      - name: <Setup> Download CORE
        if: steps.voicevox-core-cache.outputs.cache-hit != 'true'
        env:
          VOICEVOX_CORE_ASSET_NAME: ${{ matrix.voicevox_core_asset_prefix }}-${{ env.VOICEVOX_CORE_VERSION }}
        run: |
          curl -L --retry 3 --retry-delay 5 \
            "https://github.com/VOICEVOX/voicevox_core/releases/download/${{ env.VOICEVOX_CORE_VERSION }}/${{ env.VOICEVOX_CORE_ASSET_NAME }}.zip" > download/${{ env.VOICEVOX_CORE_ASSET_NAME }}.zip
          unzip download/${{ env.VOICEVOX_CORE_ASSET_NAME }}.zip -d download/
          mkdir -p download/core
          mv download/${{ env.VOICEVOX_CORE_ASSET_NAME }}/* download/core
          rm -rf download/${{ env.VOICEVOX_CORE_ASSET_NAME }}
          rm download/${{ env.VOICEVOX_CORE_ASSET_NAME }}.zip
>>>>>>> 12d03cae

      # Build
      - name: <Build> Generate licenses.json
        run: poetry run task update-licenses

      - name: <Build> Build AivisSpeech Engine run.py
        run: |
          set -eux

          jq '
            .version = "${{ needs.config.outputs.version_or_latest }}" |
            if ${{ runner.os == 'Windows' }} then .command += ".exe" else . end
          ' engine_manifest.json > engine_manifest.json.tmp

          mv -f engine_manifest.json.tmp engine_manifest.json

          # Replace version & specify dynamic libraries
          $sed -i "s/__version__ = \"latest\"/__version__ = \"${{ needs.config.outputs.version_or_latest }}\"/" voicevox_engine/__init__.py
<<<<<<< HEAD
=======

          if [[ ${{ runner.os }} == Windows  ]]; then
            LIBCORE_PATH=download/core/voicevox_core.dll
            LIBONNXRUNTIME_PATH=download/onnxruntime/lib/onnxruntime.dll
          elif [[ ${{ runner.os }} == macOS ]]; then
            LIBCORE_PATH=download/core/libvoicevox_core.dylib
            LIBONNXRUNTIME_PATH=download/onnxruntime/lib/libonnxruntime.dylib
          else
            LIBCORE_PATH=download/core/libvoicevox_core.so
            LIBONNXRUNTIME_PATH=download/onnxruntime/lib/libonnxruntime.so
          fi

          CORE_MODEL_DIR_PATH="download/core/model" \
          LIBCORE_PATH="$LIBCORE_PATH" \
          LIBONNXRUNTIME_PATH="$LIBONNXRUNTIME_PATH" \
          pyinstaller --noconfirm run.spec

      # Because PyInstaller does not copy dynamic loaded libraries,
      # manually move DLL dependencies into `dist/run/` (cache already saved)

      - name: <Build> Gather DLL dependencies (Windows)
        if: runner.os == 'Windows'
        run: |
          set -eux

          # Windows CUDA
          if [ -f "download/onnxruntime/lib/onnxruntime_providers_cuda.dll" ]; then

            # ONNX Runtime providers
            mv download/onnxruntime/lib/onnxruntime_*.dll dist/run/

            # CUDA
            mv download/cuda/bin/cublas64_*.dll dist/run/
            mv download/cuda/bin/cublasLt64_*.dll dist/run/
            mv download/cuda/bin/cudart64_*.dll dist/run/
            mv download/cuda/bin/cufft64_*.dll dist/run/
            mv download/cuda/bin/curand64_*.dll dist/run/

            # cuDNN
            mv download/cudnn/bin/cudnn64_*.dll dist/run/
            mv download/cudnn/bin/cudnn_*_infer64*.dll dist/run/

            # zlib
            mv download/zlib/zlibwapi.dll dist/run/

            # Clean source directories to reduce disk usage (already cached)
            rm -rf download/onnxruntime
            rm -rf download/cuda
            rm -rf download/cudnn
            rm -rf download/zlib
          fi

          # Windows DirectML
          if [[ ${{ endsWith(matrix.target, '-directml') }} == true ]]; then
            # DirectML
            mv download/directml/DirectML.dll dist/run/

            # Clean source directories (already cached)
            rm -rf download/directml
          fi

      - name: <Build> Gather DLL dependencies (Linux CUDA)
        if: runner.os == 'Linux' && endsWith(matrix.target, 'nvidia')
        run: |
          set -eux

          # ONNX Runtime providers
          # NOTE: `$ORIGIN` は RPATH の特殊トークンであるため、bash 変数扱いされないために適切なエスケープが必要。
          # shellcheck disable=SC2016
          patchelf --set-rpath '$ORIGIN' "$(pwd)/download/onnxruntime/lib"/libonnxruntime_providers_*.so
          mv download/onnxruntime/lib/libonnxruntime_*.so dist/run/

          # CUDA
          mv download/cuda/bin/libcublas.so.* dist/run/
          mv download/cuda/bin/libcublasLt.so.* dist/run/
          mv download/cuda/bin/libcudart.so.* dist/run/
          mv download/cuda/bin/libcufft.so.* dist/run/
          mv download/cuda/bin/libcurand.so.* dist/run/
>>>>>>> 12d03cae

          poetry run task build

      - name: <Build> Code signing
        if: github.event.inputs.code_signing == 'true' && runner.os == 'Windows'
        run: bash tools/codesign.bash "dist/run/run.exe"
        env:
          ESIGNERCKA_USERNAME: ${{ secrets.ESIGNERCKA_USERNAME }}
          ESIGNERCKA_PASSWORD: ${{ secrets.ESIGNERCKA_PASSWORD }}
          ESIGNERCKA_TOTP_SECRET: ${{ secrets.ESIGNERCKA_TOTP_SECRET }}

      - name: <Build> Rename artifact directory to archive
        run: mv dist/run/ "${{ matrix.target }}/"

      # 7z archives
      - name: <Build> Create 7z archives
        run: |
          # Compress to artifact.7z.001, artifact.7z.002, ...
          7z -r -v1900m a "${{ steps.vars.outputs.package_name }}.7z" "${{ matrix.target }}/"

          # Output splitted archive list
          ls ${{ steps.vars.outputs.package_name }}.7z.* > archives_7z.txt
          mv archives_7z.txt "${{ steps.vars.outputs.package_name }}.7z.txt"

      - name: <Deploy> Upload 7z archives to artifact
        if: github.event.inputs.upload_artifact == 'true'
        uses: actions/upload-artifact@v4
        with:
          name: ${{ steps.vars.outputs.package_name }}-7z
          path: |
            ${{ steps.vars.outputs.package_name }}.7z.*

      - name: <Deploy> Upload 7z archives to Release assets
        if: needs.config.outputs.version != ''
        uses: ncipollo/release-action@v1
        with:
          allowUpdates: true
          prerelease: ${{ github.event.inputs.prerelease }}
          token: ${{ secrets.GITHUB_TOKEN }}
          tag: ${{ needs.config.outputs.version }}
          artifacts: >
            ${{ steps.vars.outputs.package_name }}.7z.*
          commit: ${{ github.sha }}

      - name: <Setup> Clean 7z archives to reduce disk usage
        run: rm -f ${{ steps.vars.outputs.package_name }}.7z.*

      # VVPP archives
      # - name: <Build> Create VVPP archives
      #   run: |
      #     # Compress to compressed.zip.001, compressed.zip.002, ...
      #     # NOTE: 1000th archive will be "compressed.zip.1000" after "compressed.zip.999". This is unconsidered as an extreme case.
      #     (cd "${{ matrix.target }}" && 7z -r -v1900M a "../compressed.zip")

      #     # Rename to artifact.001.vvppp, artifact.002.vvppp, ...
      #     for FILE in compressed.zip.*; do
      #       NUMBER=${FILE##*.} # 001
      #       mv "${FILE}" "${{ steps.vars.outputs.package_name }}.${NUMBER}.vvppp"
      #     done

      #     # Rename to artifact.vvpp if there are only artifact.001.vvppp
      #     if [ "$(find ${{ steps.vars.outputs.package_name }}.*.vvppp -maxdepth 1 | wc -l)" -eq 1 ]; then
      #       mv ${{ steps.vars.outputs.package_name }}.001.vvppp ${{ steps.vars.outputs.package_name }}.vvpp
      #     fi

      #     # Output splitted archive list
      #     ls ${{ steps.vars.outputs.package_name }}*.vvppp ${{ steps.vars.outputs.package_name }}.vvpp > archives_vvpp.txt || true
      #     mv archives_vvpp.txt "${{ steps.vars.outputs.package_name }}.vvpp.txt"

      # - name: <Deploy> Upload VVPP archives to artifact
      #   if: github.event.inputs.upload_artifact == 'true'
      #   uses: actions/upload-artifact@v4
      #   with:
      #     name: ${{ steps.vars.outputs.package_name }}-vvpp
      #     path: |
      #       ${{ steps.vars.outputs.package_name }}.vvpp
      #       ${{ steps.vars.outputs.package_name }}*.vvppp
      #       ${{ steps.vars.outputs.package_name }}.vvpp.txt

      # - name: <Deploy> Upload VVPP archives to Release assets
      #   if: needs.config.outputs.version != ''
      #   uses: ncipollo/release-action@v1
      #   with:
      #     allowUpdates: true
      #     prerelease: ${{ github.event.inputs.prerelease }}
      #     token: ${{ secrets.GITHUB_TOKEN }}
      #     tag: ${{ needs.config.outputs.version }}
      #     artifacts: >
      #       ${{ steps.vars.outputs.package_name }}.vvpp,
      #       ${{ steps.vars.outputs.package_name }}*.vvppp,
      #       ${{ steps.vars.outputs.package_name }}.vvpp.txt
      #     commit: ${{ github.sha }}

      - name: <Deploy> Merge artifacts
        if: github.event.inputs.upload_artifact == 'true'
        uses: actions/upload-artifact/merge@v4
        with:
          name: ${{ steps.vars.outputs.package_name }}
          pattern: ${{ steps.vars.outputs.package_name }}-*
          delete-merged: true

  update-tag-to-current-commit:
    if: needs.config.outputs.version != ''
    needs: [config, build-and-upload]
    runs-on: ubuntu-latest
    steps:
      - name: <Setup> Check out the repository
        uses: actions/checkout@v4

      - name: <Deploy> Change tag to this commit for refreshing the release # c.f. voicevox_engine#854
        run: |
          git tag -f ${{ needs.config.outputs.version }}
          git push -f --tag

  run-release-test-workflow:
    if: needs.config.outputs.version != ''
    needs: [config, build-and-upload]
    uses: ./.github/workflows/test-engine-package.yml
    with:
      version: ${{ needs.config.outputs.version }}
      repo_url: ${{ format('{0}/{1}', github.server_url, github.repository) }} # このリポジトリのURL<|MERGE_RESOLUTION|>--- conflicted
+++ resolved
@@ -63,37 +63,11 @@
           # macOS arm64 (Apple Silicon Mac)
           - os: macos-14
             architecture: "arm64"
-<<<<<<< HEAD
             target: macOS-arm64
           # Linux x64
-          - os: ubuntu-20.04
+          - os: ubuntu-22.04
             architecture: "x64"
             target: Linux-x64
-=======
-            voicevox_core_asset_prefix: voicevox_core-osx-arm64-cpu
-            onnxruntime_url: https://github.com/microsoft/onnxruntime/releases/download/v1.13.1/onnxruntime-osx-arm64-1.13.1.tgz
-            target: macos-arm64
-          # Linux CPU (x64 arch)
-          - os: ubuntu-22.04
-            architecture: "x64"
-            voicevox_core_asset_prefix: voicevox_core-linux-x64-cpu
-            onnxruntime_url: https://github.com/microsoft/onnxruntime/releases/download/v1.13.1/onnxruntime-linux-x64-1.13.1.tgz
-            target: linux-cpu-x64
-          # Linux CPU (arm64 arch)
-          - os: ubuntu-22.04-arm
-            architecture: "arm64"
-            voicevox_core_asset_prefix: voicevox_core-linux-arm64-cpu
-            onnxruntime_url: https://github.com/microsoft/onnxruntime/releases/download/v1.13.1/onnxruntime-linux-aarch64-1.13.1.tgz
-            target: linux-cpu-arm64
-          # Linux NVIDIA GPU
-          - os: ubuntu-22.04
-            architecture: "x64"
-            voicevox_core_asset_prefix: voicevox_core-linux-x64-gpu
-            onnxruntime_url: https://github.com/microsoft/onnxruntime/releases/download/v1.13.1/onnxruntime-linux-x64-gpu-1.13.1.tgz
-            cuda_version: "11.8.0"
-            cudnn_url: https://developer.download.nvidia.com/compute/cudnn/redist/cudnn/linux-x86_64/cudnn-linux-x86_64-8.9.2.26_cuda11-archive.tar.xz
-            target: linux-nvidia
->>>>>>> 12d03cae
 
     runs-on: ${{ matrix.os }}
     permissions:
@@ -119,160 +93,6 @@
         if: runner.os == 'macOS'
         run: brew install gnu-sed coreutils
 
-<<<<<<< HEAD
-=======
-      # ONNX Runtime providersとCUDA周りをリンクするために使う
-      - name: <Setup> Install ONNX Runtime dependencies (Linux)
-        if: runner.os == 'Linux' && endsWith(matrix.target, 'nvidia')
-        run: |
-          sudo apt-get update
-          sudo apt-get install -y patchelf
-
-      # CUDA
-      - name: <Setup> Restore cached CUDA
-        if: matrix.cuda_version != ''
-        uses: actions/cache/restore@v4
-        id: cuda-dll-cache-restore
-        with:
-          # update this key when ONNX Runtime CUDA dependency changed
-          key: ${{ matrix.os }}-cuda-dll-${{ matrix.cuda_version }}-v1
-          path: download/cuda
-
-      - name: <Setup> Set up CUDA toolkit
-        if: matrix.cuda_version != '' && steps.cuda-dll-cache-restore.outputs.cache-hit != 'true'
-        uses: Jimver/cuda-toolkit@v0.2.15
-        id: cuda-toolkit
-        with:
-          method: network
-          cuda: ${{ matrix.cuda_version }}
-
-      - name: <Setup> Extract CUDA Dynamic Libraries
-        if: matrix.cuda_version != '' && steps.cuda-dll-cache-restore.outputs.cache-hit != 'true'
-        run: |
-          set -eux
-
-          # CUDA Toolkit へのパスを OS 非依存へ整形する
-          # NOTE: ダブルクォートでバックスラッシュを囲むと tr が可搬性関連の warning を出す
-          # shellcheck disable=SC1003
-          CUDA_ROOT=$( echo "${{ steps.cuda-toolkit.outputs.CUDA_PATH }}" | tr '\\' '/' )
-
-          mkdir -p download/cuda/bin
-
-          if [[ ${{ runner.os }} == Windows ]]; then
-            mv "${CUDA_ROOT}/bin/"*.dll download/cuda/bin/
-
-            # remove CUDA to reduce disk usage
-            rm -rf "${CUDA_ROOT}"
-          else
-            cp "${CUDA_ROOT}/lib64/"libcublas.so.* download/cuda/bin/
-            cp "${CUDA_ROOT}/lib64/"libcublasLt.so.* download/cuda/bin/
-            cp "${CUDA_ROOT}/lib64/"libcudart.so.* download/cuda/bin/
-            cp "${CUDA_ROOT}/lib64/"libcufft.so.* download/cuda/bin/
-            cp "${CUDA_ROOT}/lib64/"libcurand.so.* download/cuda/bin/
-
-            # remove unneed full version libraries
-            rm -f download/cuda/bin/libcublas.so.*.*
-            rm -f download/cuda/bin/libcublasLt.so.*.*
-            rm -f download/cuda/bin/libcufft.so.*.*
-            rm -f download/cuda/bin/libcurand.so.*.*
-            rm -f download/cuda/bin/libcudart.so.*.*.*
-
-            # remove CUDA to reduce disk usage
-            sudo rm -rf "${CUDA_ROOT}"
-          fi
-
-      - name: <Setup> Save CUDA cache
-        if: matrix.cuda_version != ''
-        uses: actions/cache/save@v4
-        with:
-          key: ${{ steps.cuda-dll-cache-restore.outputs.cache-primary-key }}
-          path: download/cuda
-
-      # cuDNN
-      - name: <Setup> Export cuDNN url to calc hash
-        if: matrix.cudnn_url != ''
-        run: echo "${{ matrix.cudnn_url }}" > download/cudnn_url.txt
-
-      - name: <Setup> Restore cached cuDNN
-        if: matrix.cudnn_url != ''
-        uses: actions/cache/restore@v4
-        id: cudnn-dll-cache-restore
-        with:
-          # update this key when ONNX Runtime cuDNN dependency changed
-          key: ${{ matrix.os }}-cudnn-dll-${{ hashFiles('download/cudnn_url.txt') }}-v1
-          path: download/cudnn
-
-      - name: <Setup> Download and extract cuDNN Dynamic Libraries
-        if: matrix.cudnn_url != '' && steps.cudnn-dll-cache-restore.outputs.cache-hit != 'true'
-        run: |
-          set -eux
-
-          if [[ ${{ runner.os }} == Windows ]]; then
-            curl -L --retry 3 --retry-delay 5 "${{ matrix.cudnn_url }}" > download/cudnn.zip
-
-            unzip download/cudnn.zip cudnn-*/bin/*.dll -d download/cudnn_tmp
-
-            mkdir -p download/cudnn/bin
-            mv download/cudnn_tmp/cudnn-*/bin/*.dll download/cudnn/bin/
-            rm -rf download/cudnn_tmp
-
-            rm download/cudnn.zip
-          else
-            curl -L --retry 3 --retry-delay 5 "${{ matrix.cudnn_url }}" > download/cudnn.tar.xz
-
-            tar -Jxf download/cudnn.tar.xz -C download/
-
-            mkdir -p download/cudnn/bin
-            cp download/cudnn-*/lib/libcudnn.so.* download/cudnn/bin/
-            cp download/cudnn-*/lib/libcudnn_*_infer.so.* download/cudnn/bin/
-
-            # remove unneed full version libraries
-            rm -f download/cudnn/bin/libcudnn.so.*.*
-            rm -f download/cudnn/bin/libcudnn_*_infer.so.*.*
-
-            rm download/cudnn.tar.xz
-          fi
-
-      - name: <Setup> Save cuDNN cache
-        if: matrix.cudnn_url != ''
-        uses: actions/cache/save@v4
-        with:
-          key: ${{ steps.cudnn-dll-cache-restore.outputs.cache-primary-key }}
-          path: download/cudnn
-
-      # zlib
-      - name: <Setup> Export zlib url to calc hash
-        if: matrix.zlib_url != ''
-        run: echo "${{ matrix.zlib_url }}" >> download/zlib_url.txt
-
-      - name: <Setup> Restore cached zlib
-        if: matrix.zlib_url != ''
-        uses: actions/cache/restore@v4
-        id: zlib-cache-restore
-        with:
-          key: zlib-cache-v1-${{ hashFiles('download/zlib_url.txt') }}
-          path: download/zlib
-
-      - name: <Setup> Download zlib dynamic Library
-        if: steps.zlib-cache-restore.outputs.cache-hit != 'true' && matrix.zlib_url != ''
-        run: |
-          curl -L --retry 3 --retry-delay 5 "${{ matrix.zlib_url }}" -o download/zlib.zip
-          mkdir -p download/zlib
-
-          # extract only dlls
-          unzip download/zlib.zip dll_${{ matrix.architecture }}/zlibwapi.dll -d download/zlib
-          rm download/zlib.zip
-          mv download/zlib/dll_${{ matrix.architecture }}/zlibwapi.dll download/zlib/zlibwapi.dll
-          rm -r download/zlib/dll_${{ matrix.architecture }}
-
-      - name: <Setup> Save zlib cache
-        if: matrix.zlib_url != ''
-        uses: actions/cache/save@v4
-        with:
-          key: ${{ steps.zlib-cache-restore.outputs.cache-primary-key }}
-          path: download/zlib
-
->>>>>>> 12d03cae
       - name: <Setup> Set up MSVC
         if: runner.os == 'Windows'
         uses: ilammy/msvc-dev-cmd@v1
@@ -280,148 +100,27 @@
       - name: <Setup> Prepare Python Runtime / Python Dependencies
         uses: ./.github/actions/prepare_python
         with:
-<<<<<<< HEAD
           python-version: ${{ env.PYTHON_VERSION }}
           architecture: ${{ matrix.architecture }}
-=======
-          requirements-suffix: "-build"
+
+      - name: <Setup> Install Poetry
+        run: python -m pip install poetry
+
+      - name: <Setup> Cache Poetry
+        uses: actions/cache@v4
+        with:
+          path: ~/.cache/pypoetry
+          key: ${{ runner.os }}-${{ runner.arch }}-poetry-${{ hashFiles('**/poetry.lock') }}
+
+      - name: <Setup> Install Python dependencies
+        run: poetry install --with=build
 
       - name: <Setup> Prepare custom PyInstaller
         if: runner.os == 'Windows'
         run: ./tools/modify_pyinstaller.bash
 
-      - name: <Setup> Download pyopenjtalk dictionary
-        run: |
-          # try 5 times, sleep 5 seconds before retry
-          for _ in $(seq 5); do
-            EXIT_CODE=0
-            python3 -c "import pyopenjtalk; pyopenjtalk._lazy_init()" || EXIT_CODE=$?
-
-            if [ "$EXIT_CODE" = "0" ]; then
-              break
-            fi
->>>>>>> 12d03cae
-
-      - name: <Setup> Install Poetry
-        run: python -m pip install poetry
-
-<<<<<<< HEAD
-      - name: <Setup> Cache Poetry
-=======
-          if [ "$EXIT_CODE" != "0" ]; then
-            exit "$EXIT_CODE"
-          fi
-
       - name: <Setup> Create download directory
         run: mkdir -p download/
-
-      # DirectML
-      - name: <Setup> Export DirectML url to calc hash
-        if: endswith(matrix.target, '-directml')
-        run: echo "${{ matrix.directml_url }}" >> download/directml_url.txt
-
-      - name: <Setup> Restore cached DirectML
-        if: endswith(matrix.target, '-directml')
-        uses: actions/cache/restore@v4
-        id: directml-cache-restore
-        with:
-          key: directml-cache-v1-${{ hashFiles('download/directml_url.txt') }}
-          path: download/directml
-
-      - name: <Setup> Set up DirectML dynamic Library
-        if: steps.directml-cache-restore.outputs.cache-hit != 'true' && endswith(matrix.target, '-directml')
-        run: |
-          curl -L --retry 3 --retry-delay 5 "${{ matrix.directml_url }}" -o download/directml.zip
-          mkdir -p download/directml
-
-          # extract only dlls
-          unzip download/directml.zip bin/${{ matrix.architecture }}-win/DirectML.dll -d download/directml
-          rm download/directml.zip
-          mv download/directml/bin/${{ matrix.architecture }}-win/DirectML.dll download/directml/DirectML.dll
-          rm -r download/directml/bin
-
-      - name: <Setup> Save DirectML cache
-        if: endswith(matrix.target, '-directml')
-        uses: actions/cache/save@v4
-        with:
-          key: ${{ steps.directml-cache-restore.outputs.cache-primary-key }}
-          path: download/directml
-
-      # ONNX Runtime
-      - name: <Setup> Export ONNX Runtime url to calc hash
-        run: echo "${{ matrix.onnxruntime_url }}" > download/onnxruntime_url.txt
-
-      - name: <Setup> Restore cached ONNX Runtime
-        uses: actions/cache/restore@v4
-        id: onnxruntime-cache-restore
-        with:
-          key: ${{ matrix.os }}-onnxruntime-${{ hashFiles('download/onnxruntime_url.txt') }}-v1
-          path: download/onnxruntime
-
-      - name: <Setup> Download ONNX Runtime (Windows)
-        if: steps.onnxruntime-cache-restore.outputs.cache-hit != 'true' && runner.os == 'Windows'
-        run: |
-          curl -L --retry 3 --retry-delay 5 "${{ matrix.onnxruntime_url }}" > download/onnxruntime.zip
-
-          # extract only dlls
-          if [[ ${{ endsWith(matrix.target, '-directml') }} == false ]]; then
-            unzip download/onnxruntime.zip onnxruntime-*/lib/*.dll -d download/
-            mv download/onnxruntime-* download/onnxruntime
-          else
-            mkdir -p download/onnxruntime/lib
-            unzip download/onnxruntime.zip runtimes/win-${{ matrix.architecture }}/native/*.dll -d download/onnxruntime
-            mv download/onnxruntime/runtimes/win-${{ matrix.architecture }}/native/*.dll download/onnxruntime/lib/
-            rm -r download/onnxruntime/runtimes
-          fi
-
-          rm download/onnxruntime.zip
-
-      - name: <Setup> Download ONNX Runtime (Mac/Linux)
-        if: steps.onnxruntime-cache-restore.outputs.cache-hit != 'true' && runner.os != 'Windows'
-        run: |
-          curl -L --retry 3 --retry-delay 5 "${{ matrix.onnxruntime_url }}" > download/onnxruntime.tgz
-          mkdir -p download/onnxruntime
-          tar xf "download/onnxruntime.tgz" -C "download/onnxruntime" --strip-components 1
-          rm download/onnxruntime.tgz
-
-      - name: <Setup> Save ONNX Runtime cache
-        uses: actions/cache/save@v4
-        with:
-          key: ${{ steps.onnxruntime-cache-restore.outputs.cache-primary-key }}
-          path: download/onnxruntime
-
-      # VOICEVOX RESOURCE
-      - name: <Setup> Prepare RESOURCE cache
->>>>>>> 12d03cae
-        uses: actions/cache@v4
-        with:
-          path: ~/.cache/pypoetry
-          key: ${{ runner.os }}-${{ runner.arch }}-poetry-${{ hashFiles('**/poetry.lock') }}
-
-      - name: <Setup> Install Python dependencies
-        run: poetry install --with=build
-
-      - name: <Setup> Prepare custom PyInstaller
-        if: startsWith(matrix.os, 'windows-')
-        run: ./tools/modify_pyinstaller.bash
-
-<<<<<<< HEAD
-      - name: <Setup> Create download directory
-        run: mkdir -p download/
-=======
-      - name: <Setup> Download CORE
-        if: steps.voicevox-core-cache.outputs.cache-hit != 'true'
-        env:
-          VOICEVOX_CORE_ASSET_NAME: ${{ matrix.voicevox_core_asset_prefix }}-${{ env.VOICEVOX_CORE_VERSION }}
-        run: |
-          curl -L --retry 3 --retry-delay 5 \
-            "https://github.com/VOICEVOX/voicevox_core/releases/download/${{ env.VOICEVOX_CORE_VERSION }}/${{ env.VOICEVOX_CORE_ASSET_NAME }}.zip" > download/${{ env.VOICEVOX_CORE_ASSET_NAME }}.zip
-          unzip download/${{ env.VOICEVOX_CORE_ASSET_NAME }}.zip -d download/
-          mkdir -p download/core
-          mv download/${{ env.VOICEVOX_CORE_ASSET_NAME }}/* download/core
-          rm -rf download/${{ env.VOICEVOX_CORE_ASSET_NAME }}
-          rm download/${{ env.VOICEVOX_CORE_ASSET_NAME }}.zip
->>>>>>> 12d03cae
 
       # Build
       - name: <Build> Generate licenses.json
@@ -440,87 +139,6 @@
 
           # Replace version & specify dynamic libraries
           $sed -i "s/__version__ = \"latest\"/__version__ = \"${{ needs.config.outputs.version_or_latest }}\"/" voicevox_engine/__init__.py
-<<<<<<< HEAD
-=======
-
-          if [[ ${{ runner.os }} == Windows  ]]; then
-            LIBCORE_PATH=download/core/voicevox_core.dll
-            LIBONNXRUNTIME_PATH=download/onnxruntime/lib/onnxruntime.dll
-          elif [[ ${{ runner.os }} == macOS ]]; then
-            LIBCORE_PATH=download/core/libvoicevox_core.dylib
-            LIBONNXRUNTIME_PATH=download/onnxruntime/lib/libonnxruntime.dylib
-          else
-            LIBCORE_PATH=download/core/libvoicevox_core.so
-            LIBONNXRUNTIME_PATH=download/onnxruntime/lib/libonnxruntime.so
-          fi
-
-          CORE_MODEL_DIR_PATH="download/core/model" \
-          LIBCORE_PATH="$LIBCORE_PATH" \
-          LIBONNXRUNTIME_PATH="$LIBONNXRUNTIME_PATH" \
-          pyinstaller --noconfirm run.spec
-
-      # Because PyInstaller does not copy dynamic loaded libraries,
-      # manually move DLL dependencies into `dist/run/` (cache already saved)
-
-      - name: <Build> Gather DLL dependencies (Windows)
-        if: runner.os == 'Windows'
-        run: |
-          set -eux
-
-          # Windows CUDA
-          if [ -f "download/onnxruntime/lib/onnxruntime_providers_cuda.dll" ]; then
-
-            # ONNX Runtime providers
-            mv download/onnxruntime/lib/onnxruntime_*.dll dist/run/
-
-            # CUDA
-            mv download/cuda/bin/cublas64_*.dll dist/run/
-            mv download/cuda/bin/cublasLt64_*.dll dist/run/
-            mv download/cuda/bin/cudart64_*.dll dist/run/
-            mv download/cuda/bin/cufft64_*.dll dist/run/
-            mv download/cuda/bin/curand64_*.dll dist/run/
-
-            # cuDNN
-            mv download/cudnn/bin/cudnn64_*.dll dist/run/
-            mv download/cudnn/bin/cudnn_*_infer64*.dll dist/run/
-
-            # zlib
-            mv download/zlib/zlibwapi.dll dist/run/
-
-            # Clean source directories to reduce disk usage (already cached)
-            rm -rf download/onnxruntime
-            rm -rf download/cuda
-            rm -rf download/cudnn
-            rm -rf download/zlib
-          fi
-
-          # Windows DirectML
-          if [[ ${{ endsWith(matrix.target, '-directml') }} == true ]]; then
-            # DirectML
-            mv download/directml/DirectML.dll dist/run/
-
-            # Clean source directories (already cached)
-            rm -rf download/directml
-          fi
-
-      - name: <Build> Gather DLL dependencies (Linux CUDA)
-        if: runner.os == 'Linux' && endsWith(matrix.target, 'nvidia')
-        run: |
-          set -eux
-
-          # ONNX Runtime providers
-          # NOTE: `$ORIGIN` は RPATH の特殊トークンであるため、bash 変数扱いされないために適切なエスケープが必要。
-          # shellcheck disable=SC2016
-          patchelf --set-rpath '$ORIGIN' "$(pwd)/download/onnxruntime/lib"/libonnxruntime_providers_*.so
-          mv download/onnxruntime/lib/libonnxruntime_*.so dist/run/
-
-          # CUDA
-          mv download/cuda/bin/libcublas.so.* dist/run/
-          mv download/cuda/bin/libcublasLt.so.* dist/run/
-          mv download/cuda/bin/libcudart.so.* dist/run/
-          mv download/cuda/bin/libcufft.so.* dist/run/
-          mv download/cuda/bin/libcurand.so.* dist/run/
->>>>>>> 12d03cae
 
           poetry run task build
 
