--- conflicted
+++ resolved
@@ -25,12 +25,7 @@
         default: false
 
 env:
-<<<<<<< HEAD
   PYTHON_VERSION: "3.11.9"
-=======
-  VOICEVOX_RESOURCE_VERSION: "0.19.1"
-  VOICEVOX_CORE_VERSION: "0.15.4"
->>>>>>> abcfa78c
 
 defaults:
   run:
@@ -60,35 +55,11 @@
           # Windows x64
           - os: windows-2022
             architecture: "x64"
-<<<<<<< HEAD
             target: windows-x64
           # macOS x64 (Intel Mac)
-=======
-            voicevox_core_asset_prefix: voicevox_core-windows-x64-cpu
-            onnxruntime_url: https://github.com/microsoft/onnxruntime/releases/download/v1.13.1/onnxruntime-win-x64-1.13.1.zip
-            target: windows-cpu
-          # Windows DirectML
-          - os: windows-2019
-            architecture: "x64"
-            voicevox_core_asset_prefix: voicevox_core-windows-x64-directml
-            onnxruntime_url: https://github.com/microsoft/onnxruntime/releases/download/v1.13.1/Microsoft.ML.OnnxRuntime.DirectML.1.13.1.zip
-            directml_url: https://www.nuget.org/api/v2/package/Microsoft.AI.DirectML/1.10.0
-            target: windows-directml
-          # Windows NVIDIA GPU
-          - os: windows-2019
-            architecture: "x64"
-            voicevox_core_asset_prefix: voicevox_core-windows-x64-cuda
-            onnxruntime_url: https://github.com/microsoft/onnxruntime/releases/download/v1.13.1/onnxruntime-win-x64-gpu-1.13.1.zip
-            cuda_version: "11.8.0"
-            cudnn_url: https://developer.download.nvidia.com/compute/cudnn/redist/cudnn/windows-x86_64/cudnn-windows-x86_64-8.9.2.26_cuda11-archive.zip
-            zlib_url: http://www.winimage.com/zLibDll/zlib123dllx64.zip
-            target: windows-nvidia
-          # Mac CPU (x64 arch)
->>>>>>> abcfa78c
           - os: macos-12
             architecture: "x64"
             target: macos-x64
-<<<<<<< HEAD
           # macOS arm64 (Apple Silicon Mac)
           - os: macos-14
             architecture: "arm64"
@@ -97,28 +68,6 @@
           # - os: ubuntu-20.04
           #   architecture: "x64"
           #   target: linux-x64
-=======
-          # Mac CPU (arm64 arch)
-          - os: macos-14
-            architecture: "arm64"
-            voicevox_core_asset_prefix: voicevox_core-osx-arm64-cpu
-            onnxruntime_url: https://github.com/microsoft/onnxruntime/releases/download/v1.13.1/onnxruntime-osx-arm64-1.13.1.tgz
-            target: macos-arm64
-          # Linux CPU
-          - os: ubuntu-20.04
-            architecture: "x64"
-            voicevox_core_asset_prefix: voicevox_core-linux-x64-cpu
-            onnxruntime_url: https://github.com/microsoft/onnxruntime/releases/download/v1.13.1/onnxruntime-linux-x64-1.13.1.tgz
-            target: linux-cpu
-          # Linux NVIDIA GPU
-          - os: ubuntu-20.04
-            architecture: "x64"
-            voicevox_core_asset_prefix: voicevox_core-linux-x64-gpu
-            onnxruntime_url: https://github.com/microsoft/onnxruntime/releases/download/v1.13.1/onnxruntime-linux-x64-gpu-1.13.1.tgz
-            cuda_version: "11.8.0"
-            cudnn_url: https://developer.download.nvidia.com/compute/cudnn/redist/cudnn/linux-x86_64/cudnn-linux-x86_64-8.9.2.26_cuda11-archive.tar.xz
-            target: linux-nvidia
->>>>>>> abcfa78c
 
     runs-on: ${{ matrix.os }}
     permissions:
@@ -151,7 +100,6 @@
       - name: <Setup> Prepare Python Runtime / Python Dependencies
         uses: ./.github/actions/prepare_python
         with:
-<<<<<<< HEAD
           python-version: ${{ env.PYTHON_VERSION }}
           architecture: ${{ matrix.architecture }}
 
@@ -166,9 +114,6 @@
 
       - name: <Setup> Install Python dependencies
         run: poetry install --with=build
-=======
-          requirements-suffix: "-build"
->>>>>>> abcfa78c
 
       - name: <Setup> Prepare custom PyInstaller
         if: startsWith(matrix.os, 'windows-')
@@ -195,150 +140,11 @@
       - name: <Setup> Create download directory
         run: mkdir -p download/
 
-<<<<<<< HEAD
       # Build
       - name: <Build> Generate licenses.json
-        run: bash build_util/create_venv_and_generate_licenses.bash
+        run: bash tools/create_venv_and_generate_licenses.bash
 
       - name: <Build> Build AivisSpeech Engine run.py
-=======
-      # DirectML
-      - name: <Setup> Export DirectML url to calc hash
-        if: endswith(matrix.target, '-directml')
-        run: echo "${{ matrix.directml_url }}" >> download/directml_url.txt
-
-      - name: <Setup> Restore cached DirectML
-        if: endswith(matrix.target, '-directml')
-        uses: actions/cache/restore@v4
-        id: directml-cache-restore
-        with:
-          key: directml-cache-v1-${{ hashFiles('download/directml_url.txt') }}
-          path: download/directml
-
-      - name: <Setup> Set up DirectML dynamic Library
-        if: steps.directml-cache-restore.outputs.cache-hit != 'true' && endswith(matrix.target, '-directml')
-        run: |
-          curl -L "${{ matrix.directml_url }}" -o download/directml.zip
-          mkdir -p download/directml
-
-          # extract only dlls
-          unzip download/directml.zip bin/${{ matrix.architecture }}-win/DirectML.dll -d download/directml
-          rm download/directml.zip
-          mv download/directml/bin/${{ matrix.architecture }}-win/DirectML.dll download/directml/DirectML.dll
-          rm -r download/directml/bin
-
-      - name: <Setup> Save DirectML cache
-        if: endswith(matrix.target, '-directml')
-        uses: actions/cache/save@v4
-        with:
-          key: ${{ steps.directml-cache-restore.outputs.cache-primary-key }}
-          path: download/directml
-
-      # ONNX Runtime
-      - name: <Setup> Export ONNX Runtime url to calc hash
-        run: echo "${{ matrix.onnxruntime_url }}" > download/onnxruntime_url.txt
-
-      - name: <Setup> Restore cached ONNX Runtime
-        uses: actions/cache/restore@v4
-        id: onnxruntime-cache-restore
-        with:
-          key: ${{ matrix.os }}-onnxruntime-${{ hashFiles('download/onnxruntime_url.txt') }}-v1
-          path: download/onnxruntime
-
-      - name: <Setup> Download ONNX Runtime (Windows)
-        if: steps.onnxruntime-cache-restore.outputs.cache-hit != 'true' && startsWith(matrix.os, 'windows-')
-        run: |
-          curl -L "${{ matrix.onnxruntime_url }}" > download/onnxruntime.zip
-
-          # extract only dlls
-          # 一度代入して actionlint のエラー回避 (詳細: NOTE 1)
-          TARGET=${{ matrix.target }}
-          if [[ $TARGET != *-directml ]]; then
-            unzip download/onnxruntime.zip onnxruntime-*/lib/*.dll -d download/
-            mv download/onnxruntime-* download/onnxruntime
-          else
-            mkdir -p download/onnxruntime/lib
-            unzip download/onnxruntime.zip runtimes/win-${{ matrix.architecture }}/native/*.dll -d download/onnxruntime
-            mv download/onnxruntime/runtimes/win-${{ matrix.architecture }}/native/*.dll download/onnxruntime/lib/
-            rm -r download/onnxruntime/runtimes
-          fi
-
-          rm download/onnxruntime.zip
-
-      - name: <Setup> Download ONNX Runtime (Mac/Linux)
-        if: steps.onnxruntime-cache-restore.outputs.cache-hit != 'true' && startsWith(matrix.os, 'windows-') != true
-        run: |
-          curl -L "${{ matrix.onnxruntime_url }}" > download/onnxruntime.tgz
-          mkdir -p download/onnxruntime
-          tar xf "download/onnxruntime.tgz" -C "download/onnxruntime" --strip-components 1
-          rm download/onnxruntime.tgz
-
-      - name: <Setup> Save ONNX Runtime cache
-        uses: actions/cache/save@v4
-        with:
-          key: ${{ steps.onnxruntime-cache-restore.outputs.cache-primary-key }}
-          path: download/onnxruntime
-
-      # VOICEVOX RESOURCE
-      - name: <Setup> Prepare RESOURCE cache
-        uses: actions/cache@v4
-        id: voicevox-resource-cache
-        with:
-          key: voicevox-resource-${{ env.VOICEVOX_RESOURCE_VERSION }}
-          path: download/resource
-
-      - name: <Setup> Check out RESOURCE repository
-        if: steps.voicevox-resource-cache.outputs.cache-hit != 'true'
-        uses: actions/checkout@v4
-        with:
-          repository: VOICEVOX/voicevox_resource
-          ref: ${{ env.VOICEVOX_RESOURCE_VERSION }}
-          path: download/resource
-
-      - name: <Build> Merge RESOURCE
-        env:
-          DOWNLOAD_RESOURCE_PATH: download/resource
-        run: bash tools/process_voicevox_resource.bash
-
-      # VOICEVOX CORE
-      - name: <Setup> Prepare CORE cache
-        uses: actions/cache@v4
-        id: voicevox-core-cache
-        with:
-          key: ${{ matrix.os }}-voicevox-core-${{ matrix.voicevox_core_asset_prefix }}-${{ env.VOICEVOX_CORE_VERSION }}
-          path: download/core
-
-      - name: <Setup> Download CORE
-        if: steps.voicevox-core-cache.outputs.cache-hit != 'true'
-        env:
-          VOICEVOX_CORE_ASSET_NAME: ${{ matrix.voicevox_core_asset_prefix }}-${{ env.VOICEVOX_CORE_VERSION }}
-        run: |
-          curl -L "https://github.com/VOICEVOX/voicevox_core/releases/download/${{ env.VOICEVOX_CORE_VERSION }}/${{ env.VOICEVOX_CORE_ASSET_NAME }}.zip" > download/${{ env.VOICEVOX_CORE_ASSET_NAME }}.zip
-          # 一度代入して actionlint のエラー回避 (詳細: NOTE 1)
-          OS=${{ matrix.os }}
-          if [[ $OS == mac-* ]]; then
-            ditto -x -k --sequesterRsrc --rsrc download/${{ env.VOICEVOX_CORE_ASSET_NAME }}.zip download/
-          else
-            unzip download/${{ env.VOICEVOX_CORE_ASSET_NAME }}.zip -d download/
-          fi
-          mkdir -p download/core
-          mv download/${{ env.VOICEVOX_CORE_ASSET_NAME }}/* download/core
-          rm -rf download/${{ env.VOICEVOX_CORE_ASSET_NAME }}
-          rm download/${{ env.VOICEVOX_CORE_ASSET_NAME }}.zip
-
-      # Build
-      - name: <Build> Generate licenses.json
-        run: |
-          OUTPUT_LICENSE_JSON_PATH=resources/engine_manifest_assets/dependency_licenses.json \
-          bash tools/create_venv_and_generate_licenses.bash
-          # FIXME: VOICEVOX (editor) cannot build without licenses.json
-          cp resources/engine_manifest_assets/dependency_licenses.json licenses.json
-
-      - name: <Build> Generate filemap.json
-        run: python tools/generate_filemap.py --target_dir resources/character_info
-
-      - name: <Build> Build VOICEVOX ENGINE run.py
->>>>>>> abcfa78c
         run: |
           set -eux
 
