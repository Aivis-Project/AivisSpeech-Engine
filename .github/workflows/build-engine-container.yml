name: Build Docker
on:
  push:
    branches:
      - master
  release:
    types:
      - created
  workflow_dispatch:
    inputs:
      version:
        description: "バージョン情報（A.BB.C / A.BB.C-preview.D）"
        required: true

env:
<<<<<<< HEAD
  PYTHON_VERSION: "3.11.9"
  IMAGE_NAME: ghcr.io/aivis-project/aivisspeech-engine
=======
  IMAGE_NAME: ${{ vars.DOCKERHUB_USERNAME }}/voicevox_engine
  VOICEVOX_RESOURCE_VERSION: "0.23.0"
  VOICEVOX_CORE_VERSION: "0.15.7"
  ONNXRUNTIME_VERSION: "1.13.1"
>>>>>>> 12d03cae

defaults:
  run:
    shell: bash

jobs:
  config: # 全 jobs で利用する定数の定義. `env` が利用できないコンテキストでも利用できる.
    runs-on: ubuntu-latest
    outputs:
      version_or_latest: ${{ steps.vars.outputs.version_or_latest }}
    steps:
      - name: <Setup> Declare variables
        id: vars
        run: |
          : # releaseタグ名か、workflow_dispatchでのバージョン名か、latestが入る
          echo "version_or_latest=${{ github.event.release.tag_name || github.event.inputs.version || 'latest' }}" >> "$GITHUB_OUTPUT"

  build-docker:
    needs: [config]
<<<<<<< HEAD
    runs-on: ubuntu-22.04
=======
    runs-on: ${{ matrix.os }}
>>>>>>> 12d03cae

    strategy:
      matrix:
        # 各変数の説明
        # os: ビルド環境のOS
        # prefixes: Docker tagのプレフィックス。カンマ区切り。空文字列の場合、バージョン文字列のみがタグ名になる
        # buildcache_prefix: ビルドキャッシュのプレフィックス。空文字列やカンマは使用不可
        # target: Dockerfileのビルドステージ名
        # base_image: Dockerfileのビルド用ステージのベースイメージ
        # base_runtime_image: Dockerfileの実行用ステージのベースイメージ
        # platforms: Dockerのプラットフォームバリアント。カンマ区切り。 参考: https://docs.docker.com/build/building/multi-platform/
        include:
          # Ubuntu 20.04 / AMD64
          - os: ubuntu-latest
            prefixes: "cpu-amd64-ubuntu20.04"
            buildcache_prefix: "cpu-amd64-ubuntu20.04"
            target: runtime-env
            base_image: ubuntu:20.04
            base_runtime_image: ubuntu:20.04
<<<<<<< HEAD
            # platforms: linux/amd64,linux/arm64/v8
=======
>>>>>>> 12d03cae
            platforms: linux/amd64
          # Ubuntu 20.04 / ARM64
          - os: ubuntu-24.04-arm
            prefixes: "cpu-arm64-ubuntu20.04"
            buildcache_prefix: "cpu-arm64-ubuntu20.04"
            target: runtime-env
            base_image: ubuntu:20.04
            base_runtime_image: ubuntu:20.04
            onnxruntime_version: 1.13.1
            platforms: linux/arm64/v8
          # Ubuntu 20.04 / AMD64 / NVIDIA
          - os: ubuntu-latest
            prefixes: "nvidia-ubuntu20.04,nvidia-amd64-ubuntu20.04"
            buildcache_prefix: "nvidia-amd64-ubuntu20.04"
            target: runtime-nvidia-env
            base_image: ubuntu:20.04
<<<<<<< HEAD
            base_runtime_image: nvidia/cuda:12.3.2-cudnn9-runtime-ubuntu22.04
=======
            base_runtime_image: nvidia/cuda:11.8.0-cudnn8-runtime-ubuntu20.04
>>>>>>> 12d03cae
            platforms: linux/amd64
          # Ubuntu 22.04 / AMD64
          - os: ubuntu-latest
            prefixes: "cpu-amd64,cpu-amd64-ubuntu22.04"
            buildcache_prefix: "cpu-amd64-ubuntu22.04"
            target: runtime-env
            base_image: ubuntu:22.04
            base_runtime_image: ubuntu:22.04
<<<<<<< HEAD
            # platforms: linux/amd64,linux/arm64/v8
=======
>>>>>>> 12d03cae
            platforms: linux/amd64
          # Ubuntu 22.04 / ARM64
          - os: ubuntu-24.04-arm
            prefixes: "cpu-arm64,cpu-arm64-ubuntu22.04"
            buildcache_prefix: "cpu-arm64-ubuntu22.04"
            target: runtime-env
            base_image: ubuntu:22.04
            base_runtime_image: ubuntu:22.04
            onnxruntime_version: 1.13.1
            platforms: linux/arm64/v8
          # Ubuntu 22.04 / AMD64 / NVIDIA
          - os: ubuntu-latest
            prefixes: "nvidia,nvidia-amd64,nvidia-ubuntu22.04,nvidia-amd64-ubuntu22.04"
            buildcache_prefix: "nvidia-amd64-ubuntu22.04"
            target: runtime-nvidia-env
            base_image: ubuntu:22.04
<<<<<<< HEAD
            base_runtime_image: nvidia/cuda:12.3.2-cudnn9-runtime-ubuntu22.04
=======
            base_runtime_image: nvidia/cuda:11.8.0-cudnn8-runtime-ubuntu22.04
>>>>>>> 12d03cae
            platforms: linux/amd64

    steps:
      - name: <Setup> Check out the repository
        uses: actions/checkout@v4

      - name: <Setup> Prepare Python version
        id: prepare-python
        uses: ./.github/actions/prepare_python
        with:
          only-export-python-version: true

      - name: <Setup> Set up Docker Buildx
        id: buildx
        uses: docker/setup-buildx-action@v3
        with:
          version: v0.19.0
          driver-opts: |
            image=moby/buildkit:v0.19.0

      - name: <Setup> Login to GitHub Container Registry
        uses: docker/login-action@v3
        with:
          registry: ghcr.io
          username: ${{ github.actor }}
          password: ${{ secrets.GITHUB_TOKEN }}

      - name: <Build> Generate Docker image names
        id: generate-docker-image-names
        run: |
          # Dockerイメージ名を outputs.tags に改行区切りで格納する
          {
            echo "tags<<EOF"

            python3 tools/generate_docker_image_names.py \
              --repository "${{ env.IMAGE_NAME }}" \
              --version "${{ needs.config.outputs.version_or_latest }}" \
              --prefix "${{ matrix.prefixes }}"

            echo "EOF"
          } >> "$GITHUB_OUTPUT"

      # ビルドキャッシュに指定するためのDockerイメージ名を生成する
      # NOTE: デフォルトブランチへのコミットの場合のみキャッシュを作成する
      - name: <Build> Generate Docker buildcache image names
        id: generate-docker-buildcache-image-names
        run: |
          # --cache-from に指定するためのDockerイメージ名
          # 常にデフォルトブランチのビルドキャッシュ（*-latest-buildcache）を使用する
          cache_from="type=registry,ref=${{ env.IMAGE_NAME }}:${{ matrix.buildcache_prefix }}-latest-buildcache"

          # --cache-to に指定するためのDockerイメージ名
          # リリースの場合、ビルドキャッシュを作成しないため、空文字列を格納する
          cache_to=""
          if [ "${{ needs.config.outputs.version_or_latest }}" = "latest" ]; then
            cache_to="type=registry,ref=${{ env.IMAGE_NAME }}:${{ matrix.buildcache_prefix }}-latest-buildcache,mode=max"
          fi

          # outputs に格納する
          echo "cache-from=$cache_from" >> "$GITHUB_OUTPUT"
          echo "cache-to=$cache_to" >> "$GITHUB_OUTPUT"

      - name: <Build/Deploy> Build and Deploy Docker image
        uses: docker/build-push-action@v5
        with:
          context: .
          builder: ${{ steps.buildx.outputs.name }}
          file: ./Dockerfile
          build-args: |
            BASE_IMAGE=${{ matrix.base_image }}
            BASE_RUNTIME_IMAGE=${{ matrix.base_runtime_image }}
<<<<<<< HEAD
            PYTHON_VERSION=${{ env.PYTHON_VERSION }}
            AIVISSPEECH_ENGINE_VERSION=${{ needs.config.outputs.version_or_latest }}
=======
            PYTHON_VERSION=${{ steps.prepare-python.outputs.python-version }}
            VOICEVOX_ENGINE_VERSION=${{ needs.config.outputs.version_or_latest }}
            VOICEVOX_CORE_VERSION=${{ env.VOICEVOX_CORE_VERSION }}
            VOICEVOX_RESOURCE_VERSION=${{ env.VOICEVOX_RESOURCE_VERSION }}
            USE_GPU=${{ matrix.target == 'runtime-nvidia-env' }}
            ONNXRUNTIME_VERSION=${{ env.ONNXRUNTIME_VERSION }}
>>>>>>> 12d03cae
          target: ${{ matrix.target }}
          push: true
          tags: ${{ steps.generate-docker-image-names.outputs.tags }}
          cache-from: ${{ steps.generate-docker-buildcache-image-names.outputs.cache-from }}
          cache-to: ${{ steps.generate-docker-buildcache-image-names.outputs.cache-to }}
          platforms: ${{ matrix.platforms }}

  build-docker-multi-platform:
    needs: [config, build-docker]
    runs-on: ubuntu-latest

    strategy:
      matrix:
        include:
          # Ubuntu 20.04 / AMD64, ARM64
          - multi_platform_image_prefixes: "cpu-ubuntu20.04"
            amd64_image_prefix: "cpu-amd64-ubuntu20.04"
            arm64_image_prefix: "cpu-arm64-ubuntu20.04"
          # Ubuntu 22.04 / AMD64, ARM64
          - multi_platform_image_prefixes: ",cpu,cpu-ubuntu22.04"
            amd64_image_prefix: "cpu-amd64-ubuntu22.04"
            arm64_image_prefix: "cpu-arm64-ubuntu22.04"

    steps:
      - name: <Setup> Check out the repository
        uses: actions/checkout@v4

      - name: <Setup> Prepare Python version
        id: prepare-python
        uses: ./.github/actions/prepare_python
        with:
          only-export-python-version: true

      - name: <Setup> Set up Docker Buildx
        id: buildx
        uses: docker/setup-buildx-action@v3

      - name: <Setup> Login to DockerHub
        uses: docker/login-action@v3
        with:
          username: ${{ vars.DOCKERHUB_USERNAME }}
          password: ${{ secrets.DOCKERHUB_TOKEN }}

      - name: <Build/Deploy> Build and Deploy multi-platform Docker image
        env:
          IMAGE_NAME: ${{ env.IMAGE_NAME }}
          VERSION_OR_LATEST: ${{ needs.config.outputs.version_or_latest }}
          AMD64_IMAGE_PREFIX: ${{ matrix.amd64_image_prefix }}
          ARM64_IMAGE_PREFIX: ${{ matrix.arm64_image_prefix }}
          MULTI_PLATFORM_IMAGE_PREFIXES: ${{ matrix.multi_platform_image_prefixes }}
        run: |
          bash ./tools/build_and_push_multi_platform_docker_images.bash

  run-release-test-workflow:
    # version が指定されている場合のみ実行する
    if: needs.config.outputs.version_or_latest != 'latest'
    needs: [config, build-docker, build-docker-multi-platform]
    uses: ./.github/workflows/test-engine-container.yml
    with:
      version: ${{ needs.config.outputs.version_or_latest }}
      repo_url: ${{ format('{0}/{1}', github.server_url, github.repository) }} # このリポジトリのURL<|MERGE_RESOLUTION|>--- conflicted
+++ resolved
@@ -13,15 +13,8 @@
         required: true
 
 env:
-<<<<<<< HEAD
   PYTHON_VERSION: "3.11.9"
   IMAGE_NAME: ghcr.io/aivis-project/aivisspeech-engine
-=======
-  IMAGE_NAME: ${{ vars.DOCKERHUB_USERNAME }}/voicevox_engine
-  VOICEVOX_RESOURCE_VERSION: "0.23.0"
-  VOICEVOX_CORE_VERSION: "0.15.7"
-  ONNXRUNTIME_VERSION: "1.13.1"
->>>>>>> 12d03cae
 
 defaults:
   run:
@@ -41,11 +34,7 @@
 
   build-docker:
     needs: [config]
-<<<<<<< HEAD
-    runs-on: ubuntu-22.04
-=======
     runs-on: ${{ matrix.os }}
->>>>>>> 12d03cae
 
     strategy:
       matrix:
@@ -65,10 +54,6 @@
             target: runtime-env
             base_image: ubuntu:20.04
             base_runtime_image: ubuntu:20.04
-<<<<<<< HEAD
-            # platforms: linux/amd64,linux/arm64/v8
-=======
->>>>>>> 12d03cae
             platforms: linux/amd64
           # Ubuntu 20.04 / ARM64
           - os: ubuntu-24.04-arm
@@ -77,7 +62,6 @@
             target: runtime-env
             base_image: ubuntu:20.04
             base_runtime_image: ubuntu:20.04
-            onnxruntime_version: 1.13.1
             platforms: linux/arm64/v8
           # Ubuntu 20.04 / AMD64 / NVIDIA
           - os: ubuntu-latest
@@ -85,11 +69,7 @@
             buildcache_prefix: "nvidia-amd64-ubuntu20.04"
             target: runtime-nvidia-env
             base_image: ubuntu:20.04
-<<<<<<< HEAD
-            base_runtime_image: nvidia/cuda:12.3.2-cudnn9-runtime-ubuntu22.04
-=======
-            base_runtime_image: nvidia/cuda:11.8.0-cudnn8-runtime-ubuntu20.04
->>>>>>> 12d03cae
+            base_runtime_image: nvidia/cuda:12.3.2-cudnn9-runtime-ubuntu20.04
             platforms: linux/amd64
           # Ubuntu 22.04 / AMD64
           - os: ubuntu-latest
@@ -98,10 +78,6 @@
             target: runtime-env
             base_image: ubuntu:22.04
             base_runtime_image: ubuntu:22.04
-<<<<<<< HEAD
-            # platforms: linux/amd64,linux/arm64/v8
-=======
->>>>>>> 12d03cae
             platforms: linux/amd64
           # Ubuntu 22.04 / ARM64
           - os: ubuntu-24.04-arm
@@ -110,7 +86,6 @@
             target: runtime-env
             base_image: ubuntu:22.04
             base_runtime_image: ubuntu:22.04
-            onnxruntime_version: 1.13.1
             platforms: linux/arm64/v8
           # Ubuntu 22.04 / AMD64 / NVIDIA
           - os: ubuntu-latest
@@ -118,11 +93,7 @@
             buildcache_prefix: "nvidia-amd64-ubuntu22.04"
             target: runtime-nvidia-env
             base_image: ubuntu:22.04
-<<<<<<< HEAD
             base_runtime_image: nvidia/cuda:12.3.2-cudnn9-runtime-ubuntu22.04
-=======
-            base_runtime_image: nvidia/cuda:11.8.0-cudnn8-runtime-ubuntu22.04
->>>>>>> 12d03cae
             platforms: linux/amd64
 
     steps:
@@ -138,10 +109,6 @@
       - name: <Setup> Set up Docker Buildx
         id: buildx
         uses: docker/setup-buildx-action@v3
-        with:
-          version: v0.19.0
-          driver-opts: |
-            image=moby/buildkit:v0.19.0
 
       - name: <Setup> Login to GitHub Container Registry
         uses: docker/login-action@v3
@@ -194,17 +161,8 @@
           build-args: |
             BASE_IMAGE=${{ matrix.base_image }}
             BASE_RUNTIME_IMAGE=${{ matrix.base_runtime_image }}
-<<<<<<< HEAD
             PYTHON_VERSION=${{ env.PYTHON_VERSION }}
             AIVISSPEECH_ENGINE_VERSION=${{ needs.config.outputs.version_or_latest }}
-=======
-            PYTHON_VERSION=${{ steps.prepare-python.outputs.python-version }}
-            VOICEVOX_ENGINE_VERSION=${{ needs.config.outputs.version_or_latest }}
-            VOICEVOX_CORE_VERSION=${{ env.VOICEVOX_CORE_VERSION }}
-            VOICEVOX_RESOURCE_VERSION=${{ env.VOICEVOX_RESOURCE_VERSION }}
-            USE_GPU=${{ matrix.target == 'runtime-nvidia-env' }}
-            ONNXRUNTIME_VERSION=${{ env.ONNXRUNTIME_VERSION }}
->>>>>>> 12d03cae
           target: ${{ matrix.target }}
           push: true
           tags: ${{ steps.generate-docker-image-names.outputs.tags }}
@@ -242,11 +200,12 @@
         id: buildx
         uses: docker/setup-buildx-action@v3
 
-      - name: <Setup> Login to DockerHub
+      - name: <Setup> Login to GitHub Container Registry
         uses: docker/login-action@v3
         with:
-          username: ${{ vars.DOCKERHUB_USERNAME }}
-          password: ${{ secrets.DOCKERHUB_TOKEN }}
+          registry: ghcr.io
+          username: ${{ github.actor }}
+          password: ${{ secrets.GITHUB_TOKEN }}
 
       - name: <Build/Deploy> Build and Deploy multi-platform Docker image
         env:
