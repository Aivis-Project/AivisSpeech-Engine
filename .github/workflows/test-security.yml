# Python 依存パッケージの脆弱性診断を定期的に行う
# NOTE: 公式 Action は API key 等を必要とするため利用しない（https://github.com/pyupio/safety-action/tree/main）

name: Test Security

on:
  # schedule:
  #   - cron: "00 04 15 * *" # 毎月15日 13:00 JST
  workflow_dispatch:

<<<<<<< HEAD
env:
  PYTHON_VERSION: "3.11.9"

=======
>>>>>>> abcfa78c
defaults:
  run:
    shell: bash

jobs:
  test-security:
    runs-on: ubuntu-20.04
    steps:
      - name: <Setup> Check out the repository
        uses: actions/checkout@v4

      - name: <Setup> Prepare Python Runtime / Python Dependencies
        uses: ./.github/actions/prepare_python
        with:
<<<<<<< HEAD
          python-version: ${{ env.PYTHON_VERSION }}

      - name: <Setup> Install Poetry
        run: python -m pip install poetry

      - name: <Setup> Cache Poetry
        uses: actions/cache@v4
        with:
          path: ~/.cache/pypoetry
          key: ${{ runner.os }}-${{ runner.arch }}-poetry-${{ hashFiles('**/poetry.lock') }}

      - name: <Setup> Install Python dependencies
        run: poetry install --with=test

      - name: <Test> Check Python dependency security
        run: poetry run safety check --ignore 70612 -o bare

      # - name: <Deploy> Notify Discord of security testing result
      #   uses: sarisia/actions-status-discord@v1
      #   if: always()
      #   with:
      #     webhook: ${{ secrets.DISCORD_WEBHOOK_URL }}
      #     username: GitHub Actions
      #     title: "依存パッケージ脆弱性診断の結果"
      #     status: ${{ job.status }}
      #     color: ${{ job.status == 'success' && '0x00FF00' || '0xFF0000' }}
      #     url: "${{ github.server_url }}/${{ github.repository }}/actions/runs/${{ github.run_id }}"
=======
          requirements-suffix: "-dev"

      - name: <Test> Check Python dependency security
        run: safety check -r requirements.txt -r requirements-dev.txt -r requirements-build.txt -o bare

      - name: <Deploy> Notify Discord of security testing result
        uses: sarisia/actions-status-discord@v1
        if: always()
        with:
          webhook: ${{ secrets.DISCORD_WEBHOOK_URL }}
          username: GitHub Actions
          title: "依存パッケージ脆弱性診断の結果"
          status: ${{ job.status }}
          color: ${{ job.status == 'success' && '0x00FF00' || '0xFF0000' }} 
          url: "${{ github.server_url }}/${{ github.repository }}/actions/runs/${{ github.run_id }}"
>>>>>>> abcfa78c
<|MERGE_RESOLUTION|>--- conflicted
+++ resolved
@@ -8,12 +8,9 @@
   #   - cron: "00 04 15 * *" # 毎月15日 13:00 JST
   workflow_dispatch:
 
-<<<<<<< HEAD
 env:
   PYTHON_VERSION: "3.11.9"
 
-=======
->>>>>>> abcfa78c
 defaults:
   run:
     shell: bash
@@ -28,7 +25,6 @@
       - name: <Setup> Prepare Python Runtime / Python Dependencies
         uses: ./.github/actions/prepare_python
         with:
-<<<<<<< HEAD
           python-version: ${{ env.PYTHON_VERSION }}
 
       - name: <Setup> Install Poetry
@@ -41,7 +37,7 @@
           key: ${{ runner.os }}-${{ runner.arch }}-poetry-${{ hashFiles('**/poetry.lock') }}
 
       - name: <Setup> Install Python dependencies
-        run: poetry install --with=test
+        run: poetry install --with=dev
 
       - name: <Test> Check Python dependency security
         run: poetry run safety check --ignore 70612 -o bare
@@ -56,20 +52,3 @@
       #     status: ${{ job.status }}
       #     color: ${{ job.status == 'success' && '0x00FF00' || '0xFF0000' }}
       #     url: "${{ github.server_url }}/${{ github.repository }}/actions/runs/${{ github.run_id }}"
-=======
-          requirements-suffix: "-dev"
-
-      - name: <Test> Check Python dependency security
-        run: safety check -r requirements.txt -r requirements-dev.txt -r requirements-build.txt -o bare
-
-      - name: <Deploy> Notify Discord of security testing result
-        uses: sarisia/actions-status-discord@v1
-        if: always()
-        with:
-          webhook: ${{ secrets.DISCORD_WEBHOOK_URL }}
-          username: GitHub Actions
-          title: "依存パッケージ脆弱性診断の結果"
-          status: ${{ job.status }}
-          color: ${{ job.status == 'success' && '0x00FF00' || '0xFF0000' }} 
-          url: "${{ github.server_url }}/${{ github.repository }}/actions/runs/${{ github.run_id }}"
->>>>>>> abcfa78c
