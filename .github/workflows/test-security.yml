--- conflicted
+++ resolved
@@ -32,7 +32,6 @@
       - name: <Setup> Cache Poetry
         uses: actions/cache@v4
         with:
-<<<<<<< HEAD
           path: ~/.cache/pypoetry
           key: ${{ runner.os }}-${{ runner.arch }}-poetry-${{ hashFiles('**/poetry.lock') }}
 
@@ -53,12 +52,4 @@
       #     title: "依存パッケージ脆弱性診断の結果"
       #     status: ${{ job.status }}
       #     color: ${{ job.status == 'success' && '0x00FF00' || '0xFF0000' }}
-      #     url: "${{ github.server_url }}/${{ github.repository }}/actions/runs/${{ github.run_id }}"
-=======
-          webhook: ${{ secrets.DISCORD_WEBHOOK_URL }}
-          username: GitHub Actions
-          title: "依存パッケージ脆弱性診断の結果"
-          status: ${{ job.status }}
-          color: ${{ job.status == 'success' && '0x00FF00' || '0xFF0000' }}
-          url: "${{ github.server_url }}/${{ github.repository }}/actions/runs/${{ github.run_id }}"
->>>>>>> 12d03cae
+      #     url: "${{ github.server_url }}/${{ github.repository }}/actions/runs/${{ github.run_id }}"