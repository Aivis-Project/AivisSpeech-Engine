--- conflicted
+++ resolved
@@ -8,20 +8,9 @@
 import pytest
 from pyopenjtalk import g2p, unset_user_dict
 
-<<<<<<< HEAD
 from voicevox_engine.user_dict.constants import (
     PART_OF_SPEECH_DATA,
     USER_DICT_MAX_PRIORITY,
-=======
-from voicevox_engine.user_dict.model import (
-    USER_DICT_MAX_PRIORITY,
-    UserDictWord,
-    WordTypes,
-)
-from voicevox_engine.user_dict.user_dict_manager import UserDictionary
-from voicevox_engine.user_dict.user_dict_word import (
-    UserDictInputError,
->>>>>>> 1226b054
     WordProperty,
     WordTypes,
 )
