--- conflicted
+++ resolved
@@ -1,10 +1,6 @@
 import json
 import threading
-<<<<<<< HEAD
-=======
-import traceback
 from collections.abc import Callable
->>>>>>> 465d3698
 from pathlib import Path
 from typing import Any, TypeVar
 from uuid import UUID, uuid4
@@ -46,18 +42,12 @@
 if not save_dir.is_dir():
     save_dir.mkdir(parents=True)
 
-<<<<<<< HEAD
 # デフォルト辞書ファイル (.csv) の配置ディレクトリのパス
-DEFAULT_DICT_DIR_PATH = root_dir / "dictionaries"
+_DEFAULT_DICT_DIR_PATH = root_dir / "dictionaries"
 # ユーザー辞書ファイルのパス
-USER_DICT_PATH = save_dir / "user_dict.json"
+_USER_DICT_PATH = save_dir / "user_dict.json"
 # コンパイル済み辞書ファイルのパス
-COMPILED_DICT_PATH = save_dir / "user.dic"
-=======
-_DEFAULT_DICT_PATH = root_dir / "default.csv"  # VOICEVOXデフォルト辞書ファイルのパス
-_USER_DICT_PATH = save_dir / "user_dict.json"  # ユーザー辞書ファイルのパス
-_COMPILED_DICT_PATH = save_dir / "user.dic"  # コンパイル済み辞書ファイルのパス
->>>>>>> 465d3698
+_COMPILED_DICT_PATH = save_dir / "user.dic"
 
 
 # 同時書き込みの制御
@@ -92,19 +82,15 @@
 
 
 @mutex_wrapper(mutex_openjtalk_dict)
-<<<<<<< HEAD
-def update_dict(
-    user_dict_path: Path = USER_DICT_PATH,
-    compiled_dict_path: Path = COMPILED_DICT_PATH,
-=======
 def _update_dict(
-    default_dict_path: Path, user_dict_path: Path, compiled_dict_path: Path
->>>>>>> 465d3698
+    default_dict_dir_path: Path, user_dict_path: Path, compiled_dict_path: Path
 ) -> None:
     """
     辞書の更新
     Parameters
     ----------
+    default_dict_dir_path : Path
+        デフォルト辞書ファイル (.csv) の配置ディレクトリのパス
     user_dict_path : Path
         ユーザー辞書ファイルのパス
     compiled_dict_path : Path
@@ -123,7 +109,7 @@
         csv_text = ""
 
         # デフォルト辞書データの追加
-        default_dict_files = sorted(DEFAULT_DICT_DIR_PATH.glob("*.csv"))
+        default_dict_files = sorted(default_dict_dir_path.glob("*.csv"))
         if len(default_dict_files) == 0:
             logger.warning("Cannot find default dictionary.")
             return
@@ -189,11 +175,7 @@
 
 
 @mutex_wrapper(mutex_user_dict)
-<<<<<<< HEAD
-def read_dict(user_dict_path: Path = USER_DICT_PATH) -> dict[str, UserDictWord]:
-=======
 def _read_dict(user_dict_path: Path) -> dict[str, UserDictWord]:
->>>>>>> 465d3698
     """
     ユーザー辞書の読み出し
     Parameters
@@ -284,18 +266,11 @@
     surface: str,
     pronunciation: str,
     accent_type: int,
-<<<<<<< HEAD
-    word_type: WordTypes | None = None,
-    priority: int | None = None,
-    user_dict_path: Path = USER_DICT_PATH,
-    compiled_dict_path: Path = COMPILED_DICT_PATH,
-=======
     word_type: WordTypes | None,
     priority: int | None,
-    default_dict_path: Path,
+    default_dict_dir_path: Path,
     user_dict_path: Path,
     compiled_dict_path: Path,
->>>>>>> 465d3698
 ) -> str:
     """
     新規単語の追加
@@ -311,8 +286,8 @@
         品詞
     priority : int | None
         優先度
-    default_dict_path: Path
-        デフォルト辞書ファイルのパス
+    default_dict_dir_path : Path
+        デフォルト辞書ファイル (.csv) の配置ディレクトリのパス
     user_dict_path : Path
         ユーザー辞書ファイルのパス
     compiled_dict_path : Path
@@ -337,7 +312,7 @@
     # 更新された辞書データの保存と適用
     _write_to_json(user_dict, user_dict_path)
     _update_dict(
-        default_dict_path=default_dict_path,
+        default_dict_dir_path=default_dict_dir_path,
         user_dict_path=user_dict_path,
         compiled_dict_path=compiled_dict_path,
     )
@@ -350,18 +325,11 @@
     surface: str,
     pronunciation: str,
     accent_type: int,
-<<<<<<< HEAD
-    word_type: WordTypes | None = None,
-    priority: int | None = None,
-    user_dict_path: Path = USER_DICT_PATH,
-    compiled_dict_path: Path = COMPILED_DICT_PATH,
-=======
     word_type: WordTypes | None,
     priority: int | None,
-    default_dict_path: Path,
+    default_dict_dir_path: Path,
     user_dict_path: Path,
     compiled_dict_path: Path,
->>>>>>> 465d3698
 ) -> None:
     """
     既存単語の上書き更新
@@ -379,8 +347,8 @@
         品詞
     priority : int | None
         優先度
-    default_dict_path : Path
-        デフォルト辞書ファイルのパス
+    default_dict_dir_path : Path
+        デフォルト辞書ファイル (.csv) の配置ディレクトリのパス
     user_dict_path : Path
         ユーザー辞書ファイルのパス
     compiled_dict_path : Path
@@ -403,7 +371,7 @@
     # 更新された辞書データの保存と適用
     _write_to_json(user_dict, user_dict_path)
     _update_dict(
-        default_dict_path=default_dict_path,
+        default_dict_dir_path=default_dict_dir_path,
         user_dict_path=user_dict_path,
         compiled_dict_path=compiled_dict_path,
     )
@@ -411,14 +379,9 @@
 
 def _delete_word(
     word_uuid: str,
-<<<<<<< HEAD
-    user_dict_path: Path = USER_DICT_PATH,
-    compiled_dict_path: Path = COMPILED_DICT_PATH,
-=======
-    default_dict_path: Path,
+    default_dict_dir_path: Path,
     user_dict_path: Path,
     compiled_dict_path: Path,
->>>>>>> 465d3698
 ) -> None:
     """
     単語の削除
@@ -426,8 +389,8 @@
     ----------
     word_uuid : str
         単語UUID
-    default_dict_path : Path
-        デフォルト辞書ファイルのパス
+    default_dict_dir_path : Path
+        デフォルト辞書ファイル (.csv) の配置ディレクトリのパス
     user_dict_path : Path
         ユーザー辞書ファイルのパス
     compiled_dict_path : Path
@@ -442,7 +405,7 @@
     # 更新された辞書データの保存と適用
     _write_to_json(user_dict, user_dict_path)
     _update_dict(
-        default_dict_path=default_dict_path,
+        default_dict_dir_path=default_dict_dir_path,
         user_dict_path=user_dict_path,
         compiled_dict_path=compiled_dict_path,
     )
@@ -450,16 +413,10 @@
 
 def _import_user_dict(
     dict_data: dict[str, UserDictWord],
-<<<<<<< HEAD
-    override: bool = False,
-    user_dict_path: Path = USER_DICT_PATH,
-    compiled_dict_path: Path = COMPILED_DICT_PATH,
-=======
     override: bool,
     user_dict_path: Path,
-    default_dict_path: Path,
+    default_dict_dir_path: Path,
     compiled_dict_path: Path,
->>>>>>> 465d3698
 ) -> None:
     """
     ユーザー辞書のインポート
@@ -471,6 +428,8 @@
         重複したエントリがあった場合、上書きするかどうか
     user_dict_path : Path
         ユーザー辞書ファイルのパス
+    default_dict_dir_path : Path
+        デフォルト辞書ファイル (.csv) の配置ディレクトリのパス
     compiled_dict_path : Path
         コンパイル済み辞書ファイルのパス
     """
@@ -510,12 +469,8 @@
 
     # 更新された辞書データの保存と適用
     _write_to_json(user_dict=new_dict, user_dict_path=user_dict_path)
-<<<<<<< HEAD
-    update_dict(
-=======
     _update_dict(
-        default_dict_path=default_dict_path,
->>>>>>> 465d3698
+        default_dict_dir_path=default_dict_dir_path,
         user_dict_path=user_dict_path,
         compiled_dict_path=compiled_dict_path,
     )
@@ -548,28 +503,28 @@
 
     def __init__(
         self,
-        default_dict_path: Path = _DEFAULT_DICT_PATH,
+        default_dict_dir_path: Path = _DEFAULT_DICT_DIR_PATH,
         user_dict_path: Path = _USER_DICT_PATH,
         compiled_dict_path: Path = _COMPILED_DICT_PATH,
     ) -> None:
         """
         Parameters
         ----------
-        default_dict_path : Path
-            デフォルト辞書ファイルのパス
+        default_dict_dir_path : Path
+            デフォルト辞書ファイル (.csv) の配置ディレクトリのパス
         user_dict_path : Path
             ユーザー辞書ファイルのパス
         compiled_dict_path : Path
             コンパイル済み辞書ファイルのパス
         """
-        self._default_dict_path = default_dict_path
+        self._default_dict_dir_path = default_dict_dir_path
         self._user_dict_path = user_dict_path
         self._compiled_dict_path = compiled_dict_path
 
     def update_dict(self) -> None:
         """辞書を更新する。"""
         _update_dict(
-            default_dict_path=self._default_dict_path,
+            default_dict_dir_path=self._default_dict_dir_path,
             user_dict_path=self._user_dict_path,
             compiled_dict_path=self._compiled_dict_path,
         )
@@ -594,7 +549,7 @@
             dict_data=dict_data,
             override=override,
             user_dict_path=self._user_dict_path,
-            default_dict_path=self._default_dict_path,
+            default_dict_dir_path=self._default_dict_dir_path,
             compiled_dict_path=self._compiled_dict_path,
         )
 
@@ -631,7 +586,7 @@
             accent_type=accent_type,
             word_type=word_type,
             priority=priority,
-            default_dict_path=self._default_dict_path,
+            default_dict_dir_path=self._default_dict_dir_path,
             user_dict_path=self._user_dict_path,
             compiled_dict_path=self._compiled_dict_path,
         )
@@ -669,7 +624,7 @@
             accent_type=accent_type,
             word_type=word_type,
             priority=priority,
-            default_dict_path=self._default_dict_path,
+            default_dict_dir_path=self._default_dict_dir_path,
             user_dict_path=self._user_dict_path,
             compiled_dict_path=self._compiled_dict_path,
         )
@@ -678,7 +633,7 @@
         """単語UUIDで指定された単語を削除する。"""
         _delete_word(
             word_uuid=word_uuid,
-            default_dict_path=self._default_dict_path,
+            default_dict_dir_path=self._default_dict_dir_path,
             user_dict_path=self._user_dict_path,
             compiled_dict_path=self._compiled_dict_path,
         )