"""プリセットのモデルとエラー"""

from pathlib import Path

import yaml
from pydantic import BaseModel, Field, ValidationError, parse_obj_as

from voicevox_engine.metas.Metas import StyleId


class Preset(BaseModel):
    """
    プリセット情報
    """

    id: int = Field(title="プリセット ID")
    name: str = Field(title="プリセット名")
<<<<<<< HEAD
    speaker_uuid: str = Field(title="話者の UUID")
    style_id: StyleId = Field(title="スタイル ID")
    speedScale: float = Field(
        title="全体の話速",
        description=(
            "全体の話速を 0.5 ~ 2.0 の範囲で指定する (デフォルト: 1.0) 。\n"
            "2.0 で 2 倍速、0.5 で 0.5 倍速になる。"
        ),
    )
    intonationScale: float = Field(
        title="全体のスタイルの強さ (「全体の抑揚」ではない点で VOICEVOX ENGINE と異なる)",
        description=(
            "話者スタイルの声色の強弱を 0.0 ~ 2.0 の範囲で指定する (デフォルト: 1.0) 。\n"
            "値が大きいほどそのスタイルに近い抑揚がついた声になる。\n"
            "例えば話者スタイルが「うれしい」なら、値が大きいほどより嬉しそうな明るい話し方になる。\n"
            "一方スタイルによっては値を大きくしすぎると不自然な棒読みボイスになりがちなので、適宜調整が必要。\n"
            "全スタイルの平均であるノーマルスタイルには指定できない (値にかかわらず無視される) 。"
        ),
    )
    tempoDynamicsScale: float = Field(
        default=1.0,
        title="全体のテンポの緩急 (AivisSpeech Engine 固有のフィールド)",
        description=(
            "話す速さの緩急の強弱を 0.0 ~ 2.0 の範囲で指定する (デフォルト: 1.0) 。\n"
            "値が大きいほどより早口で生っぽい抑揚がついた声になる。\n"
            "VOICEVOX ENGINE との互換性のため、未指定時はデフォルト値が適用される。"
        ),
    )
    pitchScale: float = Field(
        title="全体の音高",
        description=(
            "全体の音高を -0.15 ~ 0.15 の範囲で指定する (デフォルト: 0.0) 。\n"
            "値が大きいほど高い声になる。\n"
            "VOICEVOX ENGINE と異なり、この値を 0.0 から変更すると音質が劣化するため注意が必要。"
        ),
    )
    volumeScale: float = Field(
        title="全体の音量",
        description=(
            "全体の音量を 0.0 ~ 2.0 の範囲で指定する (デフォルト: 1.0) 。\n"
            "値が大きいほど大きな声になる。"
        ),
    )
    prePhonemeLength: float = Field(title="音声の前の無音時間 (秒)")
    postPhonemeLength: float = Field(title="音声の後の無音時間 (秒)")
=======
    speaker_uuid: str = Field(title="話者のUUID")
    style_id: StyleId = Field(title="スタイルID")
    speedScale: float = Field(title="全体の話速")
    pitchScale: float = Field(title="全体の音高")
    intonationScale: float = Field(title="全体の抑揚")
    volumeScale: float = Field(title="全体の音量")
    prePhonemeLength: float = Field(title="音声の前の無音時間")
    postPhonemeLength: float = Field(title="音声の後の無音時間")


class PresetInputError(Exception):
    """受け入れ不可能な入力値に起因するエラー"""

    pass


class PresetInternalError(Exception):
    """プリセットマネージャーに起因するエラー"""

    pass


class PresetManager:
    """
    プリセットの管理

    プリセットはAudioQuery全体パラメータ（話速・音高・抑揚・音量・無音長）のデフォルト値セットである。
    YAMLファイルをSSoTとする簡易データベース方式により、プリセットの管理をおこなう。
    """

    def __init__(self, preset_path: Path):
        """プリセットの設定ファイルへのパスからプリセットマネージャーを生成する"""
        self.presets: list[Preset] = []  # 全プリセットのキャッシュ
        self.last_modified_time = 0.0
        self.preset_path = preset_path

    def _refresh_cache(self) -> None:
        """プリセットの設定ファイルの最新状態をキャッシュへ反映する"""

        # データベース更新の確認（タイムスタンプベース）
        try:
            _last_modified_time = self.preset_path.stat().st_mtime
            if _last_modified_time == self.last_modified_time:
                # 更新無し
                return
        except OSError:
            raise PresetInternalError("プリセットの設定ファイルが見つかりません")

        # データベースの読み込み
        with open(self.preset_path, mode="r", encoding="utf-8") as f:
            obj = yaml.safe_load(f)
            if obj is None:
                raise PresetInternalError("プリセットの設定ファイルが空の内容です")
        try:
            _presets = parse_obj_as(list[Preset], obj)
        except ValidationError:
            raise PresetInternalError("プリセットの設定ファイルにミスがあります")

        # 全idの一意性をバリデーション
        if len([preset.id for preset in _presets]) != len(
            {preset.id for preset in _presets}
        ):
            raise PresetInternalError("プリセットのidに重複があります")

        # キャッシュを更新する
        self.presets = _presets
        self.last_modified_time = _last_modified_time

    def add_preset(self, preset: Preset) -> int:
        """新規プリセットを追加し、その ID を取得する。"""

        # データベース更新の反映
        self._refresh_cache()

        # 新規プリセットID の発行。IDが0未満、または存在するIDなら新規IDを発行
        if preset.id < 0 or preset.id in {preset.id for preset in self.presets}:
            preset.id = max([preset.id for preset in self.presets]) + 1
        # 新規プリセットの追加
        self.presets.append(preset)

        # 変更の反映。失敗時はリバート。
        try:
            self._write_on_file()
        except Exception as err:
            self.presets.pop()
            if isinstance(err, FileNotFoundError):
                raise PresetInternalError("プリセットの設定ファイルが見つかりません")
            else:
                raise err

        return preset.id

    def load_presets(self) -> list[Preset]:
        """全てのプリセットを取得する"""

        # データベース更新の反映
        self._refresh_cache()

        return self.presets

    def update_preset(self, preset: Preset) -> int:
        """指定されたプリセットを更新し、その ID を取得する。"""

        # データベース更新の反映
        self._refresh_cache()

        # 対象プリセットの検索
        prev_preset: tuple[int, Preset | None] = (-1, None)
        for i in range(len(self.presets)):
            if self.presets[i].id == preset.id:
                prev_preset = (i, self.presets[i])
                self.presets[i] = preset
                break
        else:
            raise PresetInputError("更新先のプリセットが存在しません")

        # 変更の反映。失敗時はリバート。
        try:
            self._write_on_file()
        except Exception as err:
            self.presets[prev_preset[0]] = prev_preset[1]
            if isinstance(err, FileNotFoundError):
                raise PresetInternalError("プリセットの設定ファイルが見つかりません")
            else:
                raise err

        return preset.id

    def delete_preset(self, id: int) -> int:
        """ID で指定されたプリセットを削除し、その ID を取得する。"""

        # データベース更新の反映
        self._refresh_cache()

        # 対象プリセットの検索
        buf = None
        buf_index = -1
        for i in range(len(self.presets)):
            if self.presets[i].id == id:
                buf = self.presets.pop(i)
                buf_index = i
                break
        else:
            raise PresetInputError("削除対象のプリセットが存在しません")

        # 変更の反映。失敗時はリバート。
        try:
            self._write_on_file()
        except FileNotFoundError:
            self.presets.insert(buf_index, buf)
            raise PresetInternalError("プリセットの設定ファイルが見つかりません")

        return id

    def _write_on_file(self) -> None:
        """プリセット情報のファイル（簡易データベース）書き込み"""
        with open(self.preset_path, mode="w", encoding="utf-8") as f:
            yaml.safe_dump(
                [preset.dict() for preset in self.presets],
                f,
                allow_unicode=True,
                sort_keys=False,
            )
>>>>>>> 1269fabb
<|MERGE_RESOLUTION|>--- conflicted
+++ resolved
@@ -15,7 +15,6 @@
 
     id: int = Field(title="プリセット ID")
     name: str = Field(title="プリセット名")
-<<<<<<< HEAD
     speaker_uuid: str = Field(title="話者の UUID")
     style_id: StyleId = Field(title="スタイル ID")
     speedScale: float = Field(
@@ -61,15 +60,6 @@
     )
     prePhonemeLength: float = Field(title="音声の前の無音時間 (秒)")
     postPhonemeLength: float = Field(title="音声の後の無音時間 (秒)")
-=======
-    speaker_uuid: str = Field(title="話者のUUID")
-    style_id: StyleId = Field(title="スタイルID")
-    speedScale: float = Field(title="全体の話速")
-    pitchScale: float = Field(title="全体の音高")
-    intonationScale: float = Field(title="全体の抑揚")
-    volumeScale: float = Field(title="全体の音量")
-    prePhonemeLength: float = Field(title="音声の前の無音時間")
-    postPhonemeLength: float = Field(title="音声の後の無音時間")
 
 
 class PresetInputError(Exception):
@@ -220,9 +210,8 @@
         """プリセット情報のファイル（簡易データベース）書き込み"""
         with open(self.preset_path, mode="w", encoding="utf-8") as f:
             yaml.safe_dump(
-                [preset.dict() for preset in self.presets],
+                [preset.model_dump() for preset in self.presets],
                 f,
                 allow_unicode=True,
                 sort_keys=False,
-            )
->>>>>>> 1269fabb
+            )