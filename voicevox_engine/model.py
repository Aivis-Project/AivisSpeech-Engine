<<<<<<< HEAD
from enum import Enum
from pathlib import Path
from re import findall, fullmatch
from typing import Any

from aivmlib.schemas.aivm_manifest import AivmManifest
from pydantic import BaseModel, Field, StrictStr, validator
=======
"""
API と ENGINE 内部実装が共有するモデル

このモジュールで定義されるモデル（データ構造）は API と ENGINE の 2 箇所から使われる。そのため
- モデルの変更は API 変更となるため慎重に検討する。
- モデルの docstring や Field は API スキーマとして使われるため、ユーザー向けに丁寧に書く。
- モデルクラスは FastAPI の制約から `BaseModel` を継承しなければならない。
"""
>>>>>>> abcfa78c

from pydantic import BaseModel, Field
from pydantic.json_schema import SkipJsonSchema

<<<<<<< HEAD

class Mora(BaseModel):
    """
    モーラ（子音＋母音）ごとの情報
    """

    text: str = Field(title="文字")
    consonant: str | None = Field(default=None, title="子音の音素")
    consonant_length: float | None = Field(default=None, title="子音の音長")
    vowel: str = Field(title="母音の音素")
    vowel_length: float = Field(title="母音の音長")
    pitch: float = Field(
        title="音高"
    )  # デフォルト値をつけるとts側のOpenAPIで生成されたコードの型がOptionalになる

    def __hash__(self) -> int:
        items = [
            (k, tuple(v)) if isinstance(v, list) else (k, v)
            for k, v in self.__dict__.items()
        ]
        return hash(tuple(sorted(items)))

    class Config:
        validate_assignment = True


class AccentPhrase(BaseModel):
    """
    アクセント句ごとの情報
    """

    moras: list[Mora] = Field(title="モーラのリスト")
    accent: int = Field(title="アクセント箇所")
    pause_mora: Mora | None = Field(default=None, title="後ろに無音を付けるかどうか")
    is_interrogative: bool = Field(default=False, title="疑問系かどうか")

    def __hash__(self) -> int:
        items = [
            (k, tuple(v)) if isinstance(v, list) else (k, v)
            for k, v in self.__dict__.items()
        ]
        return hash(tuple(sorted(items)))
=======
from voicevox_engine.tts_pipeline.model import AccentPhrase
>>>>>>> abcfa78c


class AudioQuery(BaseModel):
    """
    音声合成用のクエリ
    """

<<<<<<< HEAD
    accent_phrases: list[AccentPhrase] = Field(title="アクセント句のリスト")
    speedScale: float = Field(
        title="全体の話速",
        description=(
            "全体の話速を 0.5 ~ 2.0 の範囲で指定する (デフォルト: 1.0) 。\n"
            "2.0 で 2 倍速、0.5 で 0.5 倍速になる。"
        ),
    )
    intonationScale: float = Field(
        title="全体のスタイルの強さ (「全体の抑揚」ではない点で VOICEVOX ENGINE と異なる)",
        description=(
            "話者スタイルの声色の強弱を 0.0 ~ 2.0 の範囲で指定する (デフォルト: 1.0) 。\n"
            "値が大きいほどそのスタイルに近い抑揚がついた声になる。\n"
            "例えば話者スタイルが「うれしい」なら、値が大きいほどより嬉しそうな明るい話し方になる。\n"
            "一方スタイルによっては値を大きくしすぎると不自然な棒読みボイスになりがちなので、適宜調整が必要。\n"
            "全スタイルの平均であるノーマルスタイルには指定できない (値にかかわらず無視される) 。"
        ),
    )
    tempoDynamicsScale: float = Field(
        default=1.0,
        title="全体のテンポの緩急 (AivisSpeech Engine 固有のフィールド)",
        description=(
            "話す速さの緩急の強弱を 0.0 ~ 2.0 の範囲で指定する (デフォルト: 1.0) 。\n"
            "値が大きいほどより早口で生っぽい抑揚がついた声になる。\n"
            "VOICEVOX ENGINE との互換性のため、未指定時はデフォルト値が適用される。"
        ),
    )
    pitchScale: float = Field(
        title="全体の音高",
        description=(
            "全体の音高を -0.15 ~ 0.15 の範囲で指定する (デフォルト: 0.0) 。\n"
            "値が大きいほど高い声になる。\n"
            "VOICEVOX ENGINE と異なり、この値を 0.0 から変更すると音質が劣化するため注意が必要。"
        ),
    )
    volumeScale: float = Field(
        title="全体の音量",
        description=(
            "全体の音量を 0.0 ~ 2.0 の範囲で指定する (デフォルト: 1.0) 。\n"
            "値が大きいほど大きな声になる。"
        ),
    )
    prePhonemeLength: float = Field(title="音声の前の無音時間 (秒)")
    postPhonemeLength: float = Field(title="音声の後の無音時間 (秒)")
    outputSamplingRate: int = Field(title="音声データの出力サンプリングレート")
    outputStereo: bool = Field(title="音声データをステレオ出力するか否か")
    kana: str | None = Field(
        default=None,
        title="読み上げるテキスト (「読みの AquesTalk 風記法テキスト」ではない点で VOICEVOX ENGINE と異なる)",
        description=(
            "読み上げるテキストを指定する。\n"
            "VOICEVOX ENGINE では AquesTalk 風記法テキストが入る読み取り専用フィールドだが (音声合成時には無視される) 、"
            "AivisSpeech Engine では音声合成時に漢字や記号が含まれた通常の読み上げテキストも必要なため、"
            "苦肉の策で読み上げテキスト指定用のフィールドとして転用した。\n"
            "VOICEVOX ENGINE との互換性のため None や空文字列が指定された場合も動作するが、"
            "その場合はアクセント句から自動生成されたひらがな文字列が読み上げテキストになるため、不自然なイントネーションになってしまう。\n"
            "可能な限り kana に通常の読み上げテキストを指定した上で音声合成 API に渡すことを推奨する。"
        ),
=======
    accent_phrases: list[AccentPhrase] = Field(description="アクセント句のリスト")
    speedScale: float = Field(description="全体の話速")
    pitchScale: float = Field(description="全体の音高")
    intonationScale: float = Field(description="全体の抑揚")
    volumeScale: float = Field(description="全体の音量")
    prePhonemeLength: float = Field(description="音声の前の無音時間")
    postPhonemeLength: float = Field(description="音声の後の無音時間")
    pauseLength: float | None = Field(
        default=None,
        description="句読点などの無音時間。nullのときは無視される。デフォルト値はnull",
    )
    pauseLengthScale: float = Field(
        default=1, description="句読点などの無音時間（倍率）。デフォルト値は1"
    )
    outputSamplingRate: int = Field(description="音声データの出力サンプリングレート")
    outputStereo: bool = Field(description="音声データをステレオ出力するか否か")
    kana: str | SkipJsonSchema[None] = Field(
        default=None,
        description="[読み取り専用]AquesTalk 風記法によるテキスト。音声合成用のクエリとしては無視される",
>>>>>>> abcfa78c
    )

    def __hash__(self) -> int:
        items = [
            (k, tuple(v)) if isinstance(v, list) else (k, v)
            for k, v in self.__dict__.items()
        ]
<<<<<<< HEAD
        return hash(tuple(sorted(items)))


class Note(BaseModel):
    """
    音符ごとの情報
    """

    key: int | None = Field(default=None, title="音階")
    frame_length: int = Field(title="音符のフレーム長")
    lyric: str = Field(title="音符の歌詞")


class Score(BaseModel):
    """
    楽譜情報
    """

    notes: list[Note] = Field(title="音符のリスト")


class FramePhoneme(BaseModel):
    """
    音素の情報
    """

    phoneme: str = Field(title="音素")
    frame_length: int = Field(title="音素のフレーム長")


class FrameAudioQuery(BaseModel):
    """
    フレームごとの音声合成用のクエリ
    """

    f0: list[float] = Field(title="フレームごとの基本周波数")
    volume: list[float] = Field(title="フレームごとの音量")
    phonemes: list[FramePhoneme] = Field(title="音素のリスト")
    volumeScale: float = Field(title="全体の音量")
    outputSamplingRate: int = Field(title="音声データの出力サンプリングレート")
    outputStereo: bool = Field(title="音声データをステレオ出力するか否か")


class ParseKanaErrorCode(Enum):
    UNKNOWN_TEXT = "判別できない読み仮名があります: {text}"
    ACCENT_TOP = "句頭にアクセントは置けません: {text}"
    ACCENT_TWICE = "1つのアクセント句に二つ以上のアクセントは置けません: {text}"
    ACCENT_NOTFOUND = "アクセントを指定していないアクセント句があります: {text}"
    EMPTY_PHRASE = "{position}番目のアクセント句が空白です"
    INTERROGATION_MARK_NOT_AT_END = "アクセント句末以外に「？」は置けません: {text}"
    INFINITE_LOOP = "処理時に無限ループになってしまいました...バグ報告をお願いします。"


class ParseKanaError(Exception):
    def __init__(self, errcode: ParseKanaErrorCode, **kwargs: Any) -> None:
        self.errcode = errcode
        self.errname = errcode.name
        self.kwargs = kwargs
        err_fmt: str = errcode.value
        self.text = err_fmt.format(**kwargs)


class ParseKanaBadRequest(BaseModel):
    text: str = Field(title="エラーメッセージ")
    error_name: str = Field(
        title="エラー名",
        description="|name|description|\n|---|---|\n"
        + "\n".join(
            [
                "| {} | {} |".format(err.name, err.value)
                for err in list(ParseKanaErrorCode)
            ]
        ),
    )
    error_args: dict[str, str] = Field(title="エラーを起こした箇所")

    def __init__(self, err: ParseKanaError):
        super().__init__(text=err.text, error_name=err.errname, error_args=err.kwargs)


class MorphableTargetInfo(BaseModel):
    is_morphable: bool = Field(title="指定した話者に対してモーフィングの可否")
    # FIXME: add reason property
    # reason: str | None = Field(default=None, title="is_morphableがfalseである場合、その理由")


class StyleIdNotFoundError(LookupError):
    def __init__(self, style_id: int, *args: object, **kywrds: object) -> None:
        self.style_id = style_id
        super().__init__(f"style_id {style_id} is not found.", *args, **kywrds)


class LibrarySpeaker(BaseModel):
    """
    音声ライブラリに含まれる話者の情報
    """

    speaker: Speaker = Field(title="話者情報")
    speaker_info: SpeakerInfo = Field(title="話者の追加情報")


class BaseLibraryInfo(BaseModel):
    """
    音声ライブラリの情報
    """

    name: str = Field(title="音声ライブラリの名前")
    uuid: str = Field(title="音声ライブラリのUUID")
    version: str = Field(title="音声ライブラリのバージョン")
    download_url: str = Field(title="音声ライブラリのダウンロードURL")
    bytes: int = Field(title="音声ライブラリのバイト数")
    speakers: list[LibrarySpeaker] = Field(title="音声ライブラリに含まれる話者のリスト")


# 今後InstalledLibraryInfo同様に拡張する可能性を考え、モデルを分けている
class DownloadableLibraryInfo(BaseLibraryInfo):
    """
    ダウンロード可能な音声ライブラリの情報
    """

    pass


class InstalledLibraryInfo(BaseLibraryInfo):
    """
    インストール済み音声ライブラリの情報
    """

    uninstallable: bool = Field(title="アンインストール可能かどうか")


USER_DICT_MIN_PRIORITY = 0
USER_DICT_MAX_PRIORITY = 10


class UserDictWord(BaseModel):
    """
    辞書のコンパイルに使われる情報
    """

    surface: str = Field(title="表層形")
    priority: int = Field(
        title="優先度", ge=USER_DICT_MIN_PRIORITY, le=USER_DICT_MAX_PRIORITY
    )
    context_id: int = Field(title="文脈ID", default=1348)
    part_of_speech: str = Field(title="品詞")
    part_of_speech_detail_1: str = Field(title="品詞細分類1")
    part_of_speech_detail_2: str = Field(title="品詞細分類2")
    part_of_speech_detail_3: str = Field(title="品詞細分類3")
    inflectional_type: str = Field(title="活用型")
    inflectional_form: str = Field(title="活用形")
    stem: str = Field(title="原形")
    yomi: str = Field(title="読み")
    pronunciation: str = Field(title="発音")
    accent_type: int = Field(title="アクセント型")
    mora_count: int | None = Field(default=None, title="モーラ数")
    accent_associative_rule: str = Field(title="アクセント結合規則")

    class Config:
        validate_assignment = True

    @validator("surface")
    def convert_to_zenkaku(cls, surface: str) -> str:
        return surface.translate(
            str.maketrans(
                "".join(chr(0x21 + i) for i in range(94)),
                "".join(chr(0xFF01 + i) for i in range(94)),
            )
        )

    @validator("pronunciation", pre=True)
    def check_is_katakana(cls, pronunciation: str) -> str:
        if not fullmatch(r"[ァ-ヴー]+", pronunciation):
            raise ValueError("発音は有効なカタカナでなくてはいけません。")
        sutegana = ["ァ", "ィ", "ゥ", "ェ", "ォ", "ャ", "ュ", "ョ", "ヮ", "ッ"]
        for i in range(len(pronunciation)):
            if pronunciation[i] in sutegana:
                # 「キャット」のように、捨て仮名が連続する可能性が考えられるので、
                # 「ッ」に関しては「ッ」そのものが連続している場合と、「ッ」の後にほかの捨て仮名が連続する場合のみ無効とする
                if i < len(pronunciation) - 1 and (
                    pronunciation[i + 1] in sutegana[:-1]
                    or (
                        pronunciation[i] == sutegana[-1]
                        and pronunciation[i + 1] == sutegana[-1]
                    )
                ):
                    raise ValueError("無効な発音です。(捨て仮名の連続)")
            if pronunciation[i] == "ヮ":
                if i != 0 and pronunciation[i - 1] not in ["ク", "グ"]:
                    raise ValueError(
                        "無効な発音です。(「くゎ」「ぐゎ」以外の「ゎ」の使用)"
                    )
        return pronunciation

    @validator("mora_count", pre=True, always=True)
    def check_mora_count_and_accent_type(
        cls, mora_count: int | None, values: Any
    ) -> int | None:
        if "pronunciation" not in values or "accent_type" not in values:
            # 適切な場所でエラーを出すようにする
            return mora_count

        if mora_count is None:
            rule_others = (
                "[イ][ェ]|[ヴ][ャュョ]|[トド][ゥ]|[テデ][ィャュョ]|[デ][ェ]|[クグ][ヮ]"
            )
            rule_line_i = "[キシチニヒミリギジビピ][ェャュョ]"
            rule_line_u = "[ツフヴ][ァ]|[ウスツフヴズ][ィ]|[ウツフヴ][ェォ]"
            rule_one_mora = "[ァ-ヴー]"
            mora_count = len(
                findall(
                    f"(?:{rule_others}|{rule_line_i}|{rule_line_u}|{rule_one_mora})",
                    values["pronunciation"],
                )
            )

        if not 0 <= values["accent_type"] <= mora_count:
            raise ValueError(
                "誤ったアクセント型です({})。 expect: 0 <= accent_type <= {}".format(
                    values["accent_type"], mora_count
                )
            )
        return mora_count


class PartOfSpeechDetail(BaseModel):
    """
    品詞ごとの情報
    """

    part_of_speech: str = Field(title="品詞")
    part_of_speech_detail_1: str = Field(title="品詞細分類1")
    part_of_speech_detail_2: str = Field(title="品詞細分類2")
    part_of_speech_detail_3: str = Field(title="品詞細分類3")
    # context_idは辞書の左・右文脈IDのこと
    # https://github.com/VOICEVOX/open_jtalk/blob/427cfd761b78efb6094bea3c5bb8c968f0d711ab/src/mecab-naist-jdic/_left-id.def # noqa
    context_id: int = Field(title="文脈ID")
    cost_candidates: list[int] = Field(title="コストのパーセンタイル")
    accent_associative_rules: list[str] = Field(title="アクセント結合規則の一覧")


class WordTypes(str, Enum):
    """
    fastapiでword_type引数を検証する時に使用するクラス
    """

    PROPER_NOUN = "PROPER_NOUN"
    COMMON_NOUN = "COMMON_NOUN"
    VERB = "VERB"
    ADJECTIVE = "ADJECTIVE"
    SUFFIX = "SUFFIX"


class SupportedFeaturesInfo(BaseModel):
    """
    エンジンの機能の情報
    """

    support_adjusting_mora: bool = Field(title="モーラが調整可能かどうか")
    support_adjusting_speed_scale: bool = Field(title="話速が調整可能かどうか")
    support_adjusting_pitch_scale: bool = Field(title="音高が調整可能かどうか")
    support_adjusting_intonation_scale: bool = Field(title="抑揚が調整可能かどうか")
    support_adjusting_volume_scale: bool = Field(title="音量が調整可能かどうか")
    support_adjusting_silence_scale: bool = Field(
        title="前後の無音時間が調節可能かどうか"
    )
    support_interrogative_upspeak: bool = Field(
        title="疑似疑問文に対応しているかどうか"
    )
    support_switching_device: bool = Field(title="CPU/GPUの切り替えが可能かどうか")


class VvlibManifest(BaseModel):
    """
    vvlib(VOICEVOX Library)に関する情報
    """

    manifest_version: StrictStr = Field(title="マニフェストバージョン")
    name: StrictStr = Field(title="音声ライブラリ名")
    version: StrictStr = Field(title="音声ライブラリバージョン")
    uuid: StrictStr = Field(title="音声ライブラリのUUID")
    brand_name: StrictStr = Field(title="エンジンのブランド名")
    engine_name: StrictStr = Field(title="エンジン名")
    engine_uuid: StrictStr = Field(title="エンジンのUUID")


class AivmInfo(BaseModel):
    """
    AIVM (Aivis Voice Model) ファイルフォーマットの音声合成モデルの情報
    AIVM マニフェストには音声合成モデルに関連するほぼ全てのメタデータが含まれる
    speakers フィールド内の話者情報は、VOICEVOX ENGINE との API 互換性のため
    AIVM マニフェストを元に Speaker / SpeakerStyle / SpeakerInfo / StyleInfo モデルに変換したもの
    """

    file_path: Path = Field(title="AIVM ファイルのインストール先パス")
    manifest: AivmManifest = Field(title="AIVM マニフェスト")
    speakers: list[LibrarySpeaker] = Field(
        title="話者情報のリスト (VOICEVOX ENGINE 互換)"
    )
=======
        return hash(tuple(sorted(items)))
>>>>>>> abcfa78c
<|MERGE_RESOLUTION|>--- conflicted
+++ resolved
@@ -1,71 +1,11 @@
-<<<<<<< HEAD
-from enum import Enum
 from pathlib import Path
-from re import findall, fullmatch
-from typing import Any
 
 from aivmlib.schemas.aivm_manifest import AivmManifest
-from pydantic import BaseModel, Field, StrictStr, validator
-=======
-"""
-API と ENGINE 内部実装が共有するモデル
-
-このモジュールで定義されるモデル（データ構造）は API と ENGINE の 2 箇所から使われる。そのため
-- モデルの変更は API 変更となるため慎重に検討する。
-- モデルの docstring や Field は API スキーマとして使われるため、ユーザー向けに丁寧に書く。
-- モデルクラスは FastAPI の制約から `BaseModel` を継承しなければならない。
-"""
->>>>>>> abcfa78c
-
 from pydantic import BaseModel, Field
 from pydantic.json_schema import SkipJsonSchema
 
-<<<<<<< HEAD
-
-class Mora(BaseModel):
-    """
-    モーラ（子音＋母音）ごとの情報
-    """
-
-    text: str = Field(title="文字")
-    consonant: str | None = Field(default=None, title="子音の音素")
-    consonant_length: float | None = Field(default=None, title="子音の音長")
-    vowel: str = Field(title="母音の音素")
-    vowel_length: float = Field(title="母音の音長")
-    pitch: float = Field(
-        title="音高"
-    )  # デフォルト値をつけるとts側のOpenAPIで生成されたコードの型がOptionalになる
-
-    def __hash__(self) -> int:
-        items = [
-            (k, tuple(v)) if isinstance(v, list) else (k, v)
-            for k, v in self.__dict__.items()
-        ]
-        return hash(tuple(sorted(items)))
-
-    class Config:
-        validate_assignment = True
-
-
-class AccentPhrase(BaseModel):
-    """
-    アクセント句ごとの情報
-    """
-
-    moras: list[Mora] = Field(title="モーラのリスト")
-    accent: int = Field(title="アクセント箇所")
-    pause_mora: Mora | None = Field(default=None, title="後ろに無音を付けるかどうか")
-    is_interrogative: bool = Field(default=False, title="疑問系かどうか")
-
-    def __hash__(self) -> int:
-        items = [
-            (k, tuple(v)) if isinstance(v, list) else (k, v)
-            for k, v in self.__dict__.items()
-        ]
-        return hash(tuple(sorted(items)))
-=======
+from voicevox_engine.library.model import LibrarySpeaker
 from voicevox_engine.tts_pipeline.model import AccentPhrase
->>>>>>> abcfa78c
 
 
 class AudioQuery(BaseModel):
@@ -73,7 +13,6 @@
     音声合成用のクエリ
     """
 
-<<<<<<< HEAD
     accent_phrases: list[AccentPhrase] = Field(title="アクセント句のリスト")
     speedScale: float = Field(
         title="全体の話速",
@@ -118,9 +57,19 @@
     )
     prePhonemeLength: float = Field(title="音声の前の無音時間 (秒)")
     postPhonemeLength: float = Field(title="音声の後の無音時間 (秒)")
+    pauseLength: float | None = Field(
+        default=None,
+        title="AivisSpeech Engine ではサポートされていないフィールドです (常に無視されます)",
+        description="句読点などの無音時間。null のときは無視される。デフォルト値は null 。",
+    )
+    pauseLengthScale: float = Field(
+        default=1,
+        title="AivisSpeech Engine ではサポートされていないフィールドです (常に無視されます)",
+        description="句読点などの無音時間（倍率）。デフォルト値は 1 。",
+    )
     outputSamplingRate: int = Field(title="音声データの出力サンプリングレート")
     outputStereo: bool = Field(title="音声データをステレオ出力するか否か")
-    kana: str | None = Field(
+    kana: str | SkipJsonSchema[None] = Field(
         default=None,
         title="読み上げるテキスト (「読みの AquesTalk 風記法テキスト」ではない点で VOICEVOX ENGINE と異なる)",
         description=(
@@ -132,27 +81,6 @@
             "その場合はアクセント句から自動生成されたひらがな文字列が読み上げテキストになるため、不自然なイントネーションになってしまう。\n"
             "可能な限り kana に通常の読み上げテキストを指定した上で音声合成 API に渡すことを推奨する。"
         ),
-=======
-    accent_phrases: list[AccentPhrase] = Field(description="アクセント句のリスト")
-    speedScale: float = Field(description="全体の話速")
-    pitchScale: float = Field(description="全体の音高")
-    intonationScale: float = Field(description="全体の抑揚")
-    volumeScale: float = Field(description="全体の音量")
-    prePhonemeLength: float = Field(description="音声の前の無音時間")
-    postPhonemeLength: float = Field(description="音声の後の無音時間")
-    pauseLength: float | None = Field(
-        default=None,
-        description="句読点などの無音時間。nullのときは無視される。デフォルト値はnull",
-    )
-    pauseLengthScale: float = Field(
-        default=1, description="句読点などの無音時間（倍率）。デフォルト値は1"
-    )
-    outputSamplingRate: int = Field(description="音声データの出力サンプリングレート")
-    outputStereo: bool = Field(description="音声データをステレオ出力するか否か")
-    kana: str | SkipJsonSchema[None] = Field(
-        default=None,
-        description="[読み取り専用]AquesTalk 風記法によるテキスト。音声合成用のクエリとしては無視される",
->>>>>>> abcfa78c
     )
 
     def __hash__(self) -> int:
@@ -160,291 +88,7 @@
             (k, tuple(v)) if isinstance(v, list) else (k, v)
             for k, v in self.__dict__.items()
         ]
-<<<<<<< HEAD
         return hash(tuple(sorted(items)))
-
-
-class Note(BaseModel):
-    """
-    音符ごとの情報
-    """
-
-    key: int | None = Field(default=None, title="音階")
-    frame_length: int = Field(title="音符のフレーム長")
-    lyric: str = Field(title="音符の歌詞")
-
-
-class Score(BaseModel):
-    """
-    楽譜情報
-    """
-
-    notes: list[Note] = Field(title="音符のリスト")
-
-
-class FramePhoneme(BaseModel):
-    """
-    音素の情報
-    """
-
-    phoneme: str = Field(title="音素")
-    frame_length: int = Field(title="音素のフレーム長")
-
-
-class FrameAudioQuery(BaseModel):
-    """
-    フレームごとの音声合成用のクエリ
-    """
-
-    f0: list[float] = Field(title="フレームごとの基本周波数")
-    volume: list[float] = Field(title="フレームごとの音量")
-    phonemes: list[FramePhoneme] = Field(title="音素のリスト")
-    volumeScale: float = Field(title="全体の音量")
-    outputSamplingRate: int = Field(title="音声データの出力サンプリングレート")
-    outputStereo: bool = Field(title="音声データをステレオ出力するか否か")
-
-
-class ParseKanaErrorCode(Enum):
-    UNKNOWN_TEXT = "判別できない読み仮名があります: {text}"
-    ACCENT_TOP = "句頭にアクセントは置けません: {text}"
-    ACCENT_TWICE = "1つのアクセント句に二つ以上のアクセントは置けません: {text}"
-    ACCENT_NOTFOUND = "アクセントを指定していないアクセント句があります: {text}"
-    EMPTY_PHRASE = "{position}番目のアクセント句が空白です"
-    INTERROGATION_MARK_NOT_AT_END = "アクセント句末以外に「？」は置けません: {text}"
-    INFINITE_LOOP = "処理時に無限ループになってしまいました...バグ報告をお願いします。"
-
-
-class ParseKanaError(Exception):
-    def __init__(self, errcode: ParseKanaErrorCode, **kwargs: Any) -> None:
-        self.errcode = errcode
-        self.errname = errcode.name
-        self.kwargs = kwargs
-        err_fmt: str = errcode.value
-        self.text = err_fmt.format(**kwargs)
-
-
-class ParseKanaBadRequest(BaseModel):
-    text: str = Field(title="エラーメッセージ")
-    error_name: str = Field(
-        title="エラー名",
-        description="|name|description|\n|---|---|\n"
-        + "\n".join(
-            [
-                "| {} | {} |".format(err.name, err.value)
-                for err in list(ParseKanaErrorCode)
-            ]
-        ),
-    )
-    error_args: dict[str, str] = Field(title="エラーを起こした箇所")
-
-    def __init__(self, err: ParseKanaError):
-        super().__init__(text=err.text, error_name=err.errname, error_args=err.kwargs)
-
-
-class MorphableTargetInfo(BaseModel):
-    is_morphable: bool = Field(title="指定した話者に対してモーフィングの可否")
-    # FIXME: add reason property
-    # reason: str | None = Field(default=None, title="is_morphableがfalseである場合、その理由")
-
-
-class StyleIdNotFoundError(LookupError):
-    def __init__(self, style_id: int, *args: object, **kywrds: object) -> None:
-        self.style_id = style_id
-        super().__init__(f"style_id {style_id} is not found.", *args, **kywrds)
-
-
-class LibrarySpeaker(BaseModel):
-    """
-    音声ライブラリに含まれる話者の情報
-    """
-
-    speaker: Speaker = Field(title="話者情報")
-    speaker_info: SpeakerInfo = Field(title="話者の追加情報")
-
-
-class BaseLibraryInfo(BaseModel):
-    """
-    音声ライブラリの情報
-    """
-
-    name: str = Field(title="音声ライブラリの名前")
-    uuid: str = Field(title="音声ライブラリのUUID")
-    version: str = Field(title="音声ライブラリのバージョン")
-    download_url: str = Field(title="音声ライブラリのダウンロードURL")
-    bytes: int = Field(title="音声ライブラリのバイト数")
-    speakers: list[LibrarySpeaker] = Field(title="音声ライブラリに含まれる話者のリスト")
-
-
-# 今後InstalledLibraryInfo同様に拡張する可能性を考え、モデルを分けている
-class DownloadableLibraryInfo(BaseLibraryInfo):
-    """
-    ダウンロード可能な音声ライブラリの情報
-    """
-
-    pass
-
-
-class InstalledLibraryInfo(BaseLibraryInfo):
-    """
-    インストール済み音声ライブラリの情報
-    """
-
-    uninstallable: bool = Field(title="アンインストール可能かどうか")
-
-
-USER_DICT_MIN_PRIORITY = 0
-USER_DICT_MAX_PRIORITY = 10
-
-
-class UserDictWord(BaseModel):
-    """
-    辞書のコンパイルに使われる情報
-    """
-
-    surface: str = Field(title="表層形")
-    priority: int = Field(
-        title="優先度", ge=USER_DICT_MIN_PRIORITY, le=USER_DICT_MAX_PRIORITY
-    )
-    context_id: int = Field(title="文脈ID", default=1348)
-    part_of_speech: str = Field(title="品詞")
-    part_of_speech_detail_1: str = Field(title="品詞細分類1")
-    part_of_speech_detail_2: str = Field(title="品詞細分類2")
-    part_of_speech_detail_3: str = Field(title="品詞細分類3")
-    inflectional_type: str = Field(title="活用型")
-    inflectional_form: str = Field(title="活用形")
-    stem: str = Field(title="原形")
-    yomi: str = Field(title="読み")
-    pronunciation: str = Field(title="発音")
-    accent_type: int = Field(title="アクセント型")
-    mora_count: int | None = Field(default=None, title="モーラ数")
-    accent_associative_rule: str = Field(title="アクセント結合規則")
-
-    class Config:
-        validate_assignment = True
-
-    @validator("surface")
-    def convert_to_zenkaku(cls, surface: str) -> str:
-        return surface.translate(
-            str.maketrans(
-                "".join(chr(0x21 + i) for i in range(94)),
-                "".join(chr(0xFF01 + i) for i in range(94)),
-            )
-        )
-
-    @validator("pronunciation", pre=True)
-    def check_is_katakana(cls, pronunciation: str) -> str:
-        if not fullmatch(r"[ァ-ヴー]+", pronunciation):
-            raise ValueError("発音は有効なカタカナでなくてはいけません。")
-        sutegana = ["ァ", "ィ", "ゥ", "ェ", "ォ", "ャ", "ュ", "ョ", "ヮ", "ッ"]
-        for i in range(len(pronunciation)):
-            if pronunciation[i] in sutegana:
-                # 「キャット」のように、捨て仮名が連続する可能性が考えられるので、
-                # 「ッ」に関しては「ッ」そのものが連続している場合と、「ッ」の後にほかの捨て仮名が連続する場合のみ無効とする
-                if i < len(pronunciation) - 1 and (
-                    pronunciation[i + 1] in sutegana[:-1]
-                    or (
-                        pronunciation[i] == sutegana[-1]
-                        and pronunciation[i + 1] == sutegana[-1]
-                    )
-                ):
-                    raise ValueError("無効な発音です。(捨て仮名の連続)")
-            if pronunciation[i] == "ヮ":
-                if i != 0 and pronunciation[i - 1] not in ["ク", "グ"]:
-                    raise ValueError(
-                        "無効な発音です。(「くゎ」「ぐゎ」以外の「ゎ」の使用)"
-                    )
-        return pronunciation
-
-    @validator("mora_count", pre=True, always=True)
-    def check_mora_count_and_accent_type(
-        cls, mora_count: int | None, values: Any
-    ) -> int | None:
-        if "pronunciation" not in values or "accent_type" not in values:
-            # 適切な場所でエラーを出すようにする
-            return mora_count
-
-        if mora_count is None:
-            rule_others = (
-                "[イ][ェ]|[ヴ][ャュョ]|[トド][ゥ]|[テデ][ィャュョ]|[デ][ェ]|[クグ][ヮ]"
-            )
-            rule_line_i = "[キシチニヒミリギジビピ][ェャュョ]"
-            rule_line_u = "[ツフヴ][ァ]|[ウスツフヴズ][ィ]|[ウツフヴ][ェォ]"
-            rule_one_mora = "[ァ-ヴー]"
-            mora_count = len(
-                findall(
-                    f"(?:{rule_others}|{rule_line_i}|{rule_line_u}|{rule_one_mora})",
-                    values["pronunciation"],
-                )
-            )
-
-        if not 0 <= values["accent_type"] <= mora_count:
-            raise ValueError(
-                "誤ったアクセント型です({})。 expect: 0 <= accent_type <= {}".format(
-                    values["accent_type"], mora_count
-                )
-            )
-        return mora_count
-
-
-class PartOfSpeechDetail(BaseModel):
-    """
-    品詞ごとの情報
-    """
-
-    part_of_speech: str = Field(title="品詞")
-    part_of_speech_detail_1: str = Field(title="品詞細分類1")
-    part_of_speech_detail_2: str = Field(title="品詞細分類2")
-    part_of_speech_detail_3: str = Field(title="品詞細分類3")
-    # context_idは辞書の左・右文脈IDのこと
-    # https://github.com/VOICEVOX/open_jtalk/blob/427cfd761b78efb6094bea3c5bb8c968f0d711ab/src/mecab-naist-jdic/_left-id.def # noqa
-    context_id: int = Field(title="文脈ID")
-    cost_candidates: list[int] = Field(title="コストのパーセンタイル")
-    accent_associative_rules: list[str] = Field(title="アクセント結合規則の一覧")
-
-
-class WordTypes(str, Enum):
-    """
-    fastapiでword_type引数を検証する時に使用するクラス
-    """
-
-    PROPER_NOUN = "PROPER_NOUN"
-    COMMON_NOUN = "COMMON_NOUN"
-    VERB = "VERB"
-    ADJECTIVE = "ADJECTIVE"
-    SUFFIX = "SUFFIX"
-
-
-class SupportedFeaturesInfo(BaseModel):
-    """
-    エンジンの機能の情報
-    """
-
-    support_adjusting_mora: bool = Field(title="モーラが調整可能かどうか")
-    support_adjusting_speed_scale: bool = Field(title="話速が調整可能かどうか")
-    support_adjusting_pitch_scale: bool = Field(title="音高が調整可能かどうか")
-    support_adjusting_intonation_scale: bool = Field(title="抑揚が調整可能かどうか")
-    support_adjusting_volume_scale: bool = Field(title="音量が調整可能かどうか")
-    support_adjusting_silence_scale: bool = Field(
-        title="前後の無音時間が調節可能かどうか"
-    )
-    support_interrogative_upspeak: bool = Field(
-        title="疑似疑問文に対応しているかどうか"
-    )
-    support_switching_device: bool = Field(title="CPU/GPUの切り替えが可能かどうか")
-
-
-class VvlibManifest(BaseModel):
-    """
-    vvlib(VOICEVOX Library)に関する情報
-    """
-
-    manifest_version: StrictStr = Field(title="マニフェストバージョン")
-    name: StrictStr = Field(title="音声ライブラリ名")
-    version: StrictStr = Field(title="音声ライブラリバージョン")
-    uuid: StrictStr = Field(title="音声ライブラリのUUID")
-    brand_name: StrictStr = Field(title="エンジンのブランド名")
-    engine_name: StrictStr = Field(title="エンジン名")
-    engine_uuid: StrictStr = Field(title="エンジンのUUID")
 
 
 class AivmInfo(BaseModel):
@@ -459,7 +103,4 @@
     manifest: AivmManifest = Field(title="AIVM マニフェスト")
     speakers: list[LibrarySpeaker] = Field(
         title="話者情報のリスト (VOICEVOX ENGINE 互換)"
-    )
-=======
-        return hash(tuple(sorted(items)))
->>>>>>> abcfa78c
+    )