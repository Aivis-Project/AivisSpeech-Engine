from pathlib import Path

from fastapi import FastAPI

from voicevox_engine import __version__
from voicevox_engine.aivm_manager import AivmManager
from voicevox_engine.app.dependencies import deprecated_mutable_api
from voicevox_engine.app.middlewares import configure_middlewares
from voicevox_engine.app.routers.aivm_models import generate_aivm_models_router
from voicevox_engine.app.routers.engine_info import generate_engine_info_router
from voicevox_engine.app.routers.morphing import generate_morphing_router
from voicevox_engine.app.routers.portal_page import generate_portal_page_router
from voicevox_engine.app.routers.preset import generate_preset_router
from voicevox_engine.app.routers.setting import generate_setting_router
from voicevox_engine.app.routers.speaker import generate_speaker_router
from voicevox_engine.app.routers.tts_pipeline import generate_tts_pipeline_router
from voicevox_engine.app.routers.user_dict import generate_user_dict_router
from voicevox_engine.cancellable_engine import CancellableEngine
<<<<<<< HEAD
from voicevox_engine.core.core_adapter import CoreAdapter
from voicevox_engine.engine_manifest.EngineManifestLoader import EngineManifestLoader
from voicevox_engine.preset.PresetManager import PresetManager
from voicevox_engine.setting.Setting import CorsPolicyMode
from voicevox_engine.setting.SettingLoader import SettingHandler
from voicevox_engine.tts_pipeline.tts_engine import TTSEngine
=======
from voicevox_engine.core.core_initializer import CoreManager
from voicevox_engine.engine_manifest import EngineManifest
from voicevox_engine.library_manager import LibraryManager
from voicevox_engine.metas.MetasStore import MetasStore
from voicevox_engine.preset.Preset import PresetManager
from voicevox_engine.setting.Setting import CorsPolicyMode, SettingHandler
from voicevox_engine.tts_pipeline.tts_engine import TTSEngineManager
>>>>>>> 1269fabb
from voicevox_engine.user_dict.user_dict import UserDictionary
from voicevox_engine.utility.path_utility import engine_root


def generate_app(
<<<<<<< HEAD
    tts_engines: dict[str, TTSEngine],
    aivm_manager: AivmManager,
    cores: dict[str, CoreAdapter],
=======
    tts_engines: TTSEngineManager,
    core_manager: CoreManager,
>>>>>>> 1269fabb
    latest_core_version: str,
    setting_loader: SettingHandler,
    preset_manager: PresetManager,
    user_dict: UserDictionary,
    engine_manifest: EngineManifest,
    cancellable_engine: CancellableEngine | None = None,
    root_dir: Path | None = None,
    cors_policy_mode: CorsPolicyMode = CorsPolicyMode.localapps,
    allow_origin: list[str] | None = None,
    disable_mutable_api: bool = False,
) -> FastAPI:
    """ASGI 'application' 仕様に準拠した VOICEVOX ENGINE アプリケーションインスタンスを生成する。"""
    if root_dir is None:
        root_dir = engine_root()

    app = FastAPI(
<<<<<<< HEAD
        title="AivisSpeech Engine",
        description="AivisSpeech の音声合成エンジンです。",
        version=__version__,
        lifespan=lifespan,
        # OpenAPI Generator が自動生成するコードとの互換性が壊れるため、リクエストとレスポンスで Pydantic スキーマを分離しないようにする
        # ref: https://fastapi.tiangolo.com/how-to/separate-openapi-schemas/
        separate_input_output_schemas=False,
=======
        title=engine_manifest.name,
        description=f"{engine_manifest.brand_name} の音声合成エンジンです。",
        version=__version__,
>>>>>>> 1269fabb
    )
    app = configure_middlewares(app, cors_policy_mode, allow_origin)

    if disable_mutable_api:
        deprecated_mutable_api.enable = False

<<<<<<< HEAD
    def get_engine(core_version: str | None) -> TTSEngine:
        if core_version is None:
            return tts_engines[latest_core_version]
        if core_version in tts_engines:
            return tts_engines[core_version]
        raise HTTPException(status_code=422, detail="不明なバージョンです")

    def get_core(core_version: str | None) -> CoreAdapter:
        """指定したバージョンのコアを取得する"""
        if core_version is None:
            return cores[latest_core_version]
        if core_version in cores:
            return cores[core_version]
        raise HTTPException(status_code=422, detail="不明なバージョンです")
=======
    library_manager = LibraryManager(
        get_save_dir() / "installed_libraries",
        engine_manifest.supported_vvlib_manifest_version,
        engine_manifest.brand_name,
        engine_manifest.name,
        engine_manifest.uuid,
    )

    metas_store = MetasStore(root_dir / "speaker_info")
>>>>>>> 1269fabb

    app.include_router(
        generate_tts_pipeline_router(
            tts_engines, core_manager, preset_manager, cancellable_engine
        )
    )
<<<<<<< HEAD
    app.include_router(generate_morphing_router(get_engine, get_core, aivm_manager))
    app.include_router(generate_preset_router(preset_manager))
    app.include_router(generate_speaker_router(get_engine, aivm_manager))
    app.include_router(generate_aivm_models_router(aivm_manager))
=======
    app.include_router(generate_morphing_router(tts_engines, core_manager, metas_store))
    app.include_router(generate_preset_router(preset_manager))
    app.include_router(generate_speaker_router(core_manager, metas_store, root_dir))
    if engine_manifest.supported_features.manage_library:
        app.include_router(generate_library_router(engine_manifest, library_manager))
>>>>>>> 1269fabb
    app.include_router(generate_user_dict_router(user_dict))
    app.include_router(generate_engine_info_router(core_manager, engine_manifest))
    app.include_router(
        generate_setting_router(setting_loader, engine_manifest.brand_name)
    )
    app.include_router(generate_portal_page_router(engine_manifest.name))

    return app<|MERGE_RESOLUTION|>--- conflicted
+++ resolved
@@ -16,35 +16,19 @@
 from voicevox_engine.app.routers.tts_pipeline import generate_tts_pipeline_router
 from voicevox_engine.app.routers.user_dict import generate_user_dict_router
 from voicevox_engine.cancellable_engine import CancellableEngine
-<<<<<<< HEAD
-from voicevox_engine.core.core_adapter import CoreAdapter
-from voicevox_engine.engine_manifest.EngineManifestLoader import EngineManifestLoader
-from voicevox_engine.preset.PresetManager import PresetManager
-from voicevox_engine.setting.Setting import CorsPolicyMode
-from voicevox_engine.setting.SettingLoader import SettingHandler
-from voicevox_engine.tts_pipeline.tts_engine import TTSEngine
-=======
 from voicevox_engine.core.core_initializer import CoreManager
 from voicevox_engine.engine_manifest import EngineManifest
-from voicevox_engine.library_manager import LibraryManager
-from voicevox_engine.metas.MetasStore import MetasStore
 from voicevox_engine.preset.Preset import PresetManager
 from voicevox_engine.setting.Setting import CorsPolicyMode, SettingHandler
 from voicevox_engine.tts_pipeline.tts_engine import TTSEngineManager
->>>>>>> 1269fabb
 from voicevox_engine.user_dict.user_dict import UserDictionary
 from voicevox_engine.utility.path_utility import engine_root
 
 
 def generate_app(
-<<<<<<< HEAD
-    tts_engines: dict[str, TTSEngine],
+    tts_engines: TTSEngineManager,
     aivm_manager: AivmManager,
-    cores: dict[str, CoreAdapter],
-=======
-    tts_engines: TTSEngineManager,
     core_manager: CoreManager,
->>>>>>> 1269fabb
     latest_core_version: str,
     setting_loader: SettingHandler,
     preset_manager: PresetManager,
@@ -61,69 +45,29 @@
         root_dir = engine_root()
 
     app = FastAPI(
-<<<<<<< HEAD
         title="AivisSpeech Engine",
         description="AivisSpeech の音声合成エンジンです。",
         version=__version__,
-        lifespan=lifespan,
         # OpenAPI Generator が自動生成するコードとの互換性が壊れるため、リクエストとレスポンスで Pydantic スキーマを分離しないようにする
         # ref: https://fastapi.tiangolo.com/how-to/separate-openapi-schemas/
         separate_input_output_schemas=False,
-=======
-        title=engine_manifest.name,
-        description=f"{engine_manifest.brand_name} の音声合成エンジンです。",
-        version=__version__,
->>>>>>> 1269fabb
     )
     app = configure_middlewares(app, cors_policy_mode, allow_origin)
 
     if disable_mutable_api:
         deprecated_mutable_api.enable = False
 
-<<<<<<< HEAD
-    def get_engine(core_version: str | None) -> TTSEngine:
-        if core_version is None:
-            return tts_engines[latest_core_version]
-        if core_version in tts_engines:
-            return tts_engines[core_version]
-        raise HTTPException(status_code=422, detail="不明なバージョンです")
-
-    def get_core(core_version: str | None) -> CoreAdapter:
-        """指定したバージョンのコアを取得する"""
-        if core_version is None:
-            return cores[latest_core_version]
-        if core_version in cores:
-            return cores[core_version]
-        raise HTTPException(status_code=422, detail="不明なバージョンです")
-=======
-    library_manager = LibraryManager(
-        get_save_dir() / "installed_libraries",
-        engine_manifest.supported_vvlib_manifest_version,
-        engine_manifest.brand_name,
-        engine_manifest.name,
-        engine_manifest.uuid,
-    )
-
-    metas_store = MetasStore(root_dir / "speaker_info")
->>>>>>> 1269fabb
-
     app.include_router(
         generate_tts_pipeline_router(
             tts_engines, core_manager, preset_manager, cancellable_engine
         )
     )
-<<<<<<< HEAD
-    app.include_router(generate_morphing_router(get_engine, get_core, aivm_manager))
+    app.include_router(
+        generate_morphing_router(tts_engines, core_manager, aivm_manager)
+    )
     app.include_router(generate_preset_router(preset_manager))
-    app.include_router(generate_speaker_router(get_engine, aivm_manager))
+    app.include_router(generate_speaker_router(tts_engines, aivm_manager))
     app.include_router(generate_aivm_models_router(aivm_manager))
-=======
-    app.include_router(generate_morphing_router(tts_engines, core_manager, metas_store))
-    app.include_router(generate_preset_router(preset_manager))
-    app.include_router(generate_speaker_router(core_manager, metas_store, root_dir))
-    if engine_manifest.supported_features.manage_library:
-        app.include_router(generate_library_router(engine_manifest, library_manager))
->>>>>>> 1269fabb
     app.include_router(generate_user_dict_router(user_dict))
     app.include_router(generate_engine_info_router(core_manager, engine_manifest))
     app.include_router(
