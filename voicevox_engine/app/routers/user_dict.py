--- conflicted
+++ resolved
@@ -7,7 +7,6 @@
 from fastapi import APIRouter, Body, Depends, HTTPException, Path, Query
 from pydantic import ValidationError
 
-<<<<<<< HEAD
 from voicevox_engine.user_dict.constants import (
     USER_DICT_MAX_PRIORITY,
     USER_DICT_MIN_PRIORITY,
@@ -20,16 +19,6 @@
     UserDictWordForCompat,
 )
 from voicevox_engine.user_dict.user_dict_manager import UserDictionary
-=======
-from voicevox_engine.user_dict.model import (
-    USER_DICT_MAX_PRIORITY,
-    USER_DICT_MIN_PRIORITY,
-    UserDictWord,
-    WordTypes,
-)
-from voicevox_engine.user_dict.user_dict_manager import UserDictionary
-from voicevox_engine.user_dict.user_dict_word import UserDictInputError, WordProperty
->>>>>>> 1226b054
 
 from ..dependencies import VerifyMutabilityAllowed
 
@@ -58,7 +47,6 @@
         ] = False,
     ) -> dict[str, UserDictWord | UserDictWordForCompat]:
         """
-<<<<<<< HEAD
         ユーザー辞書に登録されている単語の一覧を返します。<br>
         複合語アクセントのサポートを有効にするか次第で、返されるデータ型が変化します。<br>
         デフォルトでは、従来の API と互換性のある `UserDictWordForCompat` を返します。<br>
@@ -78,17 +66,6 @@
         except UserDictInputError as err:
             raise HTTPException(status_code=422, detail=str(err))
         except Exception:
-=======
-        ユーザー辞書に登録されている単語の一覧を返します。
-
-        単語の表層形(surface)は正規化済みの物を返します。
-        """
-        try:
-            return user_dict.read_dict()
-        except UserDictInputError as e:
-            raise HTTPException(status_code=422, detail=str(e)) from e
-        except Exception as e:
->>>>>>> 1226b054
             raise HTTPException(
                 status_code=500, detail="辞書の読み込みに失敗しました。"
             ) from e
@@ -138,14 +115,10 @@
             ),
         ] = 5,
     ) -> str:
-<<<<<<< HEAD
         """
         ユーザー辞書に単語を追加します。<br>
         複合語を辞書に追加するには、`?surface=新田&surface=真剣佑&pronunciation=あらた&pronunciation=まっけんゆう&accent_type=1&accent_type=3` のように、`surface`, `pronunciation`, `accent_type` を同じ長さのリストで指定します。
         """
-=======
-        """ユーザー辞書に言葉を追加します。"""
->>>>>>> 1226b054
         try:
             word_uuid = user_dict.add_word(
                 WordProperty(
@@ -159,19 +132,11 @@
             return word_uuid
         except ValidationError as ex:
             raise HTTPException(
-<<<<<<< HEAD
                 status_code=422, detail="パラメータに誤りがあります。\n" + str(ex)
             )
         except UserDictInputError as err:
             raise HTTPException(status_code=422, detail=str(err))
         except Exception:
-=======
-                status_code=422, detail="パラメータに誤りがあります。\n" + str(e)
-            ) from e
-        except UserDictInputError as e:
-            raise HTTPException(status_code=422, detail=str(e)) from e
-        except Exception as e:
->>>>>>> 1226b054
             raise HTTPException(
                 status_code=500, detail="ユーザー辞書への追加に失敗しました。"
             ) from e
@@ -221,14 +186,10 @@
             ),
         ] = 5,
     ) -> None:
-<<<<<<< HEAD
         """
         ユーザー辞書に登録されている単語を更新します。<br>
         複合語を辞書に追加するには、`?surface=新田&surface=真剣佑&pronunciation=あらた&pronunciation=まっけんゆう&accent_type=1&accent_type=3` のように、`surface`, `pronunciation`, `accent_type` を同じ長さのリストで指定します。
         """
-=======
-        """ユーザー辞書に登録されている言葉を更新します。"""
->>>>>>> 1226b054
         try:
             user_dict.update_word(
                 word_uuid,
@@ -242,19 +203,11 @@
             )
         except ValidationError as ex:
             raise HTTPException(
-<<<<<<< HEAD
                 status_code=422, detail="パラメータに誤りがあります。\n" + str(ex)
             )
         except UserDictInputError as err:
             raise HTTPException(status_code=422, detail=str(err))
         except Exception:
-=======
-                status_code=422, detail="パラメータに誤りがあります。\n" + str(e)
-            ) from e
-        except UserDictInputError as e:
-            raise HTTPException(status_code=422, detail=str(e)) from e
-        except Exception as e:
->>>>>>> 1226b054
             raise HTTPException(
                 status_code=500, detail="ユーザー辞書の更新に失敗しました。"
             ) from e
@@ -268,13 +221,9 @@
     def delete_user_dict_word(
         word_uuid: Annotated[str, Path(description="削除する単語の UUID")],
     ) -> None:
-<<<<<<< HEAD
         """
         ユーザー辞書に登録されている単語を削除します。
         """
-=======
-        """ユーザー辞書に登録されている言葉を削除します。"""
->>>>>>> 1226b054
         try:
             user_dict.delete_word(word_uuid=word_uuid)
         except UserDictInputError as e:
@@ -299,7 +248,6 @@
             bool, Query(description="重複したエントリがあった場合、上書きするかどうか")
         ],
     ) -> None:
-<<<<<<< HEAD
         """
         指定されたユーザー辞書をインポートします。<br>
         従来の API と互換性のある `UserDictWordForCompat` と、AivisSpeech Engine 1.1.0 以降で利用可能な `UserDictWord` の両方の型に対応しています。<br>
@@ -321,14 +269,6 @@
         except UserDictInputError as err:
             raise HTTPException(status_code=422, detail=str(err))
         except Exception:
-=======
-        """他のユーザー辞書をインポートします。"""
-        try:
-            user_dict.import_user_dict(dict_data=import_dict_data, override=override)
-        except UserDictInputError as e:
-            raise HTTPException(status_code=422, detail=str(e)) from e
-        except Exception as e:
->>>>>>> 1226b054
             raise HTTPException(
                 status_code=500, detail="ユーザー辞書のインポートに失敗しました。"
             ) from e
