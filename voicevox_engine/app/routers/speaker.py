--- conflicted
+++ resolved
@@ -14,15 +14,7 @@
     return base64.b64encode(s).decode("utf-8")
 
 
-<<<<<<< HEAD
-def generate_router(aivm_manager: AivmManager) -> APIRouter:
-=======
-def generate_speaker_router(
-    get_core: Callable[[str | None], CoreAdapter],
-    metas_store: MetasStore,
-    root_dir: Path,
-) -> APIRouter:
->>>>>>> db8fdd29
+def generate_speaker_router(aivm_manager: AivmManager) -> APIRouter:
     """話者情報 API Router を生成する"""
     router = APIRouter()
 
