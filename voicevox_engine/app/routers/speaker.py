--- conflicted
+++ resolved
@@ -1,24 +1,12 @@
 """話者情報機能を提供する API Router"""
 
 import base64
-<<<<<<< HEAD
 from typing import Annotated
 
-from fastapi import APIRouter, HTTPException, Query
+from fastapi import APIRouter, HTTPException, Query, Response
 
 from voicevox_engine.aivm_manager import AivmManager
-=======
-import json
-from pathlib import Path
-from typing import Annotated, Callable, Literal
-
-from fastapi import APIRouter, HTTPException, Query, Response
-from pydantic import parse_obj_as
-
-from voicevox_engine.core.core_adapter import CoreAdapter
 from voicevox_engine.metas.Metas import StyleId
-from voicevox_engine.metas.MetasStore import MetasStore, filter_speakers_and_styles
->>>>>>> ec646461
 from voicevox_engine.model import Speaker, SpeakerInfo
 
 
@@ -187,13 +175,12 @@
             detail="Singer info is not supported in AivisSpeech Engine.",
         )
 
-<<<<<<< HEAD
         # return _speaker_info(
         #     speaker_uuid=speaker_uuid,
         #     speaker_or_singer="singer",
         #     core_version=core_version,
         # )
-=======
+
     @router.post("/initialize_speaker", status_code=204, tags=["その他"])
     def initialize_speaker(
         style_id: Annotated[StyleId, Query(alias="speaker")],
@@ -203,26 +190,30 @@
                 description="既に初期化済みのスタイルの再初期化をスキップするかどうか",
             ),
         ] = False,
-        core_version: str | None = None,
+        core_version: Annotated[str | None, Query(description="AivisSpeech Engine ではサポートされていないパラメータです (常に無視されます) 。")] = None,  # fmt: skip # noqa
     ) -> Response:
         """
         指定されたスタイルを初期化します。
         実行しなくても他のAPIは使用できますが、初回実行時に時間がかかることがあります。
         """
-        core = get_core(core_version)
-        core.initialize_style_id_synthesis(style_id, skip_reinit=skip_reinit)
+        # core = get_core(core_version)
+        # core.initialize_style_id_synthesis(style_id, skip_reinit=skip_reinit)
+
+        # AivisSpeech Engine では常に何もせずに 204 No Content を返す
         return Response(status_code=204)
 
     @router.get("/is_initialized_speaker", response_model=bool, tags=["その他"])
     def is_initialized_speaker(
         style_id: Annotated[StyleId, Query(alias="speaker")],
-        core_version: str | None = None,
+        core_version: Annotated[str | None, Query(description="AivisSpeech Engine ではサポートされていないパラメータです (常に無視されます) 。")] = None,  # fmt: skip # noqa
     ) -> bool:
         """
         指定されたスタイルが初期化されているかどうかを返します。
         """
-        core = get_core(core_version)
-        return core.is_initialized_style_id_synthesis(style_id)
->>>>>>> ec646461
+        # core = get_core(core_version)
+        # return core.is_initialized_style_id_synthesis(style_id)
+
+        # AivisSpeech Engine では常に True を返す
+        return True
 
     return router