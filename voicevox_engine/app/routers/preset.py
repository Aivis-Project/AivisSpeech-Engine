"""プリセット機能を提供する API Router"""

from typing import Annotated

from fastapi import APIRouter, Body, Depends, HTTPException, Query

from voicevox_engine.preset.model import Preset
from voicevox_engine.preset.preset_manager import (
    PresetInputError,
    PresetInternalError,
    PresetManager,
)

from ..dependencies import VerifyMutabilityAllowed


def generate_preset_router(
    preset_manager: PresetManager, verify_mutability: VerifyMutabilityAllowed
) -> APIRouter:
    """プリセット API Router を生成する"""
    router = APIRouter(tags=["プリセット"])

    @router.get(
        "/presets",
        summary="エンジンが保持しているプリセットの設定を取得する",
        response_description="プリセットのリスト",
    )
    def get_presets() -> list[Preset]:
<<<<<<< HEAD
        """
        エンジンが保持しているプリセットの設定を返します。
        """
=======
        """エンジンが保持しているプリセットの設定を返します。"""
>>>>>>> 1226b054
        try:
            presets = preset_manager.load_presets()
        except PresetInputError as e:
            raise HTTPException(status_code=422, detail=str(e)) from e
        except PresetInternalError as e:
            raise HTTPException(status_code=500, detail=str(e)) from e
        return presets

    @router.post(
        "/add_preset",
        summary="新しいプリセットを追加する",
        response_description="追加したプリセットのプリセットID",
        dependencies=[Depends(verify_mutability)],
    )
    def add_preset(
        preset: Annotated[
            Preset,
            Body(
                description="新しいプリセット。プリセットIDが既存のものと重複している場合は、新規のプリセットIDが採番されます。"
            ),
        ],
    ) -> int:
<<<<<<< HEAD
        """
        新しいプリセットを追加します。
        """
=======
        """新しいプリセットを追加します。"""
>>>>>>> 1226b054
        try:
            id = preset_manager.add_preset(preset)
        except PresetInputError as e:
            raise HTTPException(status_code=422, detail=str(e)) from e
        except PresetInternalError as e:
            raise HTTPException(status_code=500, detail=str(e)) from e
        return id

    @router.post(
        "/update_preset",
        summary="既存のプリセットを更新する",
        response_description="更新したプリセットのプリセットID",
        dependencies=[Depends(verify_mutability)],
    )
    def update_preset(
        preset: Annotated[
            Preset,
            Body(
                description="更新するプリセット。プリセットIDが更新対象と一致している必要があります。"
            ),
        ],
    ) -> int:
<<<<<<< HEAD
        """
        既存のプリセットを更新します。
        """
=======
        """既存のプリセットを更新します。"""
>>>>>>> 1226b054
        try:
            id = preset_manager.update_preset(preset)
        except PresetInputError as e:
            raise HTTPException(status_code=422, detail=str(e)) from e
        except PresetInternalError as e:
            raise HTTPException(status_code=500, detail=str(e)) from e
        return id

    @router.post(
        "/delete_preset",
        summary="既存のプリセットを削除する",
        status_code=204,
        dependencies=[Depends(verify_mutability)],
    )
    def delete_preset(
        id: Annotated[int, Query(description="削除するプリセットのプリセットID")],
    ) -> None:
<<<<<<< HEAD
        """
        既存のプリセットを削除します。
        """
=======
        """既存のプリセットを削除します。"""
>>>>>>> 1226b054
        try:
            preset_manager.delete_preset(id)
        except PresetInputError as e:
            raise HTTPException(status_code=422, detail=str(e)) from e
        except PresetInternalError as e:
            raise HTTPException(status_code=500, detail=str(e)) from e

    return router<|MERGE_RESOLUTION|>--- conflicted
+++ resolved
@@ -26,13 +26,9 @@
         response_description="プリセットのリスト",
     )
     def get_presets() -> list[Preset]:
-<<<<<<< HEAD
         """
         エンジンが保持しているプリセットの設定を返します。
         """
-=======
-        """エンジンが保持しているプリセットの設定を返します。"""
->>>>>>> 1226b054
         try:
             presets = preset_manager.load_presets()
         except PresetInputError as e:
@@ -55,13 +51,9 @@
             ),
         ],
     ) -> int:
-<<<<<<< HEAD
         """
         新しいプリセットを追加します。
         """
-=======
-        """新しいプリセットを追加します。"""
->>>>>>> 1226b054
         try:
             id = preset_manager.add_preset(preset)
         except PresetInputError as e:
@@ -84,13 +76,9 @@
             ),
         ],
     ) -> int:
-<<<<<<< HEAD
         """
         既存のプリセットを更新します。
         """
-=======
-        """既存のプリセットを更新します。"""
->>>>>>> 1226b054
         try:
             id = preset_manager.update_preset(preset)
         except PresetInputError as e:
@@ -108,13 +96,9 @@
     def delete_preset(
         id: Annotated[int, Query(description="削除するプリセットのプリセットID")],
     ) -> None:
-<<<<<<< HEAD
         """
         既存のプリセットを削除します。
         """
-=======
-        """既存のプリセットを削除します。"""
->>>>>>> 1226b054
         try:
             preset_manager.delete_preset(id)
         except PresetInputError as e:
