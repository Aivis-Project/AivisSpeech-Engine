"""音声合成機能を提供する API Router"""

import io
import zipfile
from typing import Annotated, Self

import soundfile
from fastapi import APIRouter, HTTPException, Query, Request, Response
from pydantic import BaseModel, Field
from pydantic.json_schema import SkipJsonSchema

from voicevox_engine.cancellable_engine import CancellableEngine
from voicevox_engine.core.core_adapter import DeviceSupport
from voicevox_engine.metas.Metas import StyleId
from voicevox_engine.model import AudioQuery
from voicevox_engine.preset.preset_manager import (
    PresetInputError,
    PresetInternalError,
    PresetManager,
)
from voicevox_engine.tts_pipeline.connect_base64_waves import (
    ConnectBase64WavesException,
    connect_base64_waves,
)
from voicevox_engine.tts_pipeline.kana_converter import ParseKanaError, parse_kana
from voicevox_engine.tts_pipeline.model import (
    AccentPhrase,
    FrameAudioQuery,
    ParseKanaErrorCode,
    Score,
)
<<<<<<< HEAD
from voicevox_engine.tts_pipeline.tts_engine import LATEST_VERSION, TTSEngineManager
=======
from voicevox_engine.tts_pipeline.song_engine import (
    SongEngineManager,
    SongInvalidInputError,
)
from voicevox_engine.tts_pipeline.tts_engine import (
    LATEST_VERSION,
    TTSEngineManager,
)
from voicevox_engine.utility.file_utility import try_delete_file
>>>>>>> 1226b054


class ParseKanaBadRequest(BaseModel):
    """読み仮名のパースに失敗した。"""

    text: str = Field(description="エラーメッセージ")
    error_name: str = Field(
        description="エラー名\n\n"
        "|name|description|\n|---|---|\n"
        + "\n".join([f"| {e.name} | {e.value} |" for e in list(ParseKanaErrorCode)]),
    )
    error_args: dict[str, str] = Field(description="エラーを起こした箇所")

    def __init__(self, e: ParseKanaError):
        super().__init__(text=e.text, error_name=e.errname, error_args=e.kwargs)


class SupportedDevicesInfo(BaseModel):
    """対応しているデバイスの情報。"""

    cpu: bool = Field(description="CPU に対応しているか")
    cuda: bool = Field(description="CUDA (NVIDIA GPU) に対応しているか")
    dml: bool = Field(
        description="DirectML (NVIDIA GPU/Radeon GPU 等) に対応しているか"
    )

    @classmethod
    def generate_from(cls, device_support: DeviceSupport) -> Self:
        """`DeviceSupport` インスタンスからこのインスタンスを生成する。"""
        return cls(
            cpu=device_support.cpu,
            cuda=device_support.cuda,
            dml=device_support.dml,
        )


def generate_tts_pipeline_router(
    tts_engines: TTSEngineManager,
    song_engines: SongEngineManager,
    preset_manager: PresetManager,
    cancellable_engine: CancellableEngine | None,
) -> APIRouter:
    """音声合成 API Router を生成する"""
    router = APIRouter()

    @router.post(
        "/audio_query",
        tags=["クエリ作成"],
        summary="音声合成用のクエリを作成する",
    )
    def audio_query(
        text: str,
        style_id: Annotated[StyleId, Query(alias="speaker")],
        core_version: Annotated[
            str | SkipJsonSchema[None],
            Query(
                description="AivisSpeech Engine ではサポートされていないパラメータです (常に無視されます) 。"
            ),
        ] = None,  # fmt: skip # noqa
    ) -> AudioQuery:
<<<<<<< HEAD
        """
        音声合成用のクエリの初期値を得ます。ここで得られたクエリはそのまま音声合成に利用できます。<br>
        各値の意味は `Schemas` を参照してください。
        """
=======
        """音声合成用のクエリの初期値を得ます。ここで得られたクエリはそのまま音声合成に利用できます。各値の意味は`Schemas`を参照してください。"""
>>>>>>> 1226b054
        version = core_version or LATEST_VERSION
        engine = tts_engines.get_tts_engine(version)
        accent_phrases = engine.create_accent_phrases(text, style_id)
        return AudioQuery(
            accent_phrases=accent_phrases,
            speedScale=1.0,
            intonationScale=1.0,
            tempoDynamicsScale=1.0,
            pitchScale=0.0,
            volumeScale=1.0,
            prePhonemeLength=0.1,
            postPhonemeLength=0.1,
            pauseLength=None,
            pauseLengthScale=1,
            outputSamplingRate=engine.default_sampling_rate,
            outputStereo=False,
            # kana=create_kana(accent_phrases),
            kana=text,  # AivisSpeech Engine では音声合成時に読み上げテキストも必要なため、kana に読み上げテキストをそのまま入れて返す
        )

    @router.post(
        "/audio_query_from_preset",
        tags=["クエリ作成"],
        summary="音声合成用のクエリをプリセットを用いて作成する",
    )
    def audio_query_from_preset(
        text: str,
        preset_id: int,
        core_version: Annotated[
            str | SkipJsonSchema[None],
            Query(
                description="AivisSpeech Engine ではサポートされていないパラメータです (常に無視されます) 。"
            ),
        ] = None,  # fmt: skip # noqa
    ) -> AudioQuery:
<<<<<<< HEAD
        """
        音声合成用のクエリの初期値を得ます。ここで得られたクエリはそのまま音声合成に利用できます。<br>
        各値の意味は `Schemas` を参照してください。
        """
=======
        """音声合成用のクエリの初期値を得ます。ここで得られたクエリはそのまま音声合成に利用できます。各値の意味は`Schemas`を参照してください。"""
>>>>>>> 1226b054
        version = core_version or LATEST_VERSION
        engine = tts_engines.get_tts_engine(version)
        try:
            presets = preset_manager.load_presets()
        except PresetInputError as e:
            raise HTTPException(status_code=422, detail=str(e)) from e
        except PresetInternalError as e:
            raise HTTPException(status_code=500, detail=str(e)) from e
        for preset in presets:
            if preset.id == preset_id:
                selected_preset = preset
                break
        else:
            raise HTTPException(
                status_code=422, detail="該当するプリセットIDが見つかりません"
            )

        accent_phrases = engine.create_accent_phrases(text, selected_preset.style_id)
        return AudioQuery(
            accent_phrases=accent_phrases,
            speedScale=selected_preset.speedScale,
            intonationScale=selected_preset.intonationScale,
            tempoDynamicsScale=selected_preset.tempoDynamicsScale,
            pitchScale=selected_preset.pitchScale,
            volumeScale=selected_preset.volumeScale,
            prePhonemeLength=selected_preset.prePhonemeLength,
            postPhonemeLength=selected_preset.postPhonemeLength,
            pauseLength=selected_preset.pauseLength,
            pauseLengthScale=selected_preset.pauseLengthScale,
            outputSamplingRate=engine.default_sampling_rate,
            outputStereo=False,
            # kana=create_kana(accent_phrases),
            kana=text,  # AivisSpeech Engine では音声合成時に読み上げテキストも必要なため、kana に読み上げテキストをそのまま入れて返す
        )

    @router.post(
        "/accent_phrases",
        tags=["クエリ編集"],
        summary="テキストからアクセント句を得る",
        responses={
            400: {
                "description": "読み仮名のパースに失敗",
                "model": ParseKanaBadRequest,
            }
        },
    )
    def accent_phrases(
        text: str,
        style_id: Annotated[StyleId, Query(alias="speaker")],
        is_kana: bool = False,
        core_version: Annotated[
            str | SkipJsonSchema[None],
            Query(
                description="AivisSpeech Engine ではサポートされていないパラメータです (常に無視されます) 。"
            ),
        ] = None,  # fmt: skip # noqa
    ) -> list[AccentPhrase]:
        """
<<<<<<< HEAD
        テキストからアクセント句を得ます。<br>
        is_kanaが`true`のとき、テキストは次の AquesTalk 風記法で解釈されます。デフォルトは`false`です。
=======
        テキストからアクセント句を得ます。

        is_kanaが`true`のとき、テキストは次のAquesTalk 風記法で解釈されます。デフォルトは`false`です。
>>>>>>> 1226b054
        * 全てのカナはカタカナで記述される
        * アクセント句は`/`または`、`で区切る。`、`で区切った場合に限り無音区間が挿入される。
        * カナの手前に`_`を入れるとそのカナは無声化される
        * アクセント位置を`'`で指定する。全てのアクセント句にはアクセント位置を1つ指定する必要がある。
        * アクセント句末に`？`(全角)を入れることにより疑問文の発音ができる。
        """
        version = core_version or LATEST_VERSION
        engine = tts_engines.get_tts_engine(version)
        if is_kana:
            try:
                return engine.create_accent_phrases_from_kana(text, style_id)
            except ParseKanaError as e:
                raise HTTPException(
                    status_code=400, detail=ParseKanaBadRequest(e).model_dump()
                ) from e
        else:
            return engine.create_accent_phrases(text, style_id)

    @router.post(
        "/mora_data",
        tags=["クエリ編集"],
        summary="アクセント句から音高・音素長を得る (AivisSpeech Engine では常にダミーの値が返されます)",
    )
    def mora_data(
        accent_phrases: list[AccentPhrase],
        style_id: Annotated[StyleId, Query(alias="speaker")],
        core_version: Annotated[
            str | SkipJsonSchema[None],
            Query(
                description="AivisSpeech Engine ではサポートされていないパラメータです (常に無視されます) 。"
            ),
        ] = None,  # fmt: skip # noqa
    ) -> list[AccentPhrase]:
        version = core_version or LATEST_VERSION
        engine = tts_engines.get_tts_engine(version)
        return engine.update_length_and_pitch(accent_phrases, style_id)

    @router.post(
        "/mora_length",
        tags=["クエリ編集"],
        summary="アクセント句から音素長を得る (AivisSpeech Engine では常にダミーの値が返されます)",
    )
    def mora_length(
        accent_phrases: list[AccentPhrase],
        style_id: Annotated[StyleId, Query(alias="speaker")],
        core_version: Annotated[
            str | SkipJsonSchema[None],
            Query(
                description="AivisSpeech Engine ではサポートされていないパラメータです (常に無視されます) 。"
            ),
        ] = None,  # fmt: skip # noqa
    ) -> list[AccentPhrase]:
        version = core_version or LATEST_VERSION
        engine = tts_engines.get_tts_engine(version)
        return engine.update_length(accent_phrases, style_id)

    @router.post(
        "/mora_pitch",
        tags=["クエリ編集"],
        summary="アクセント句から音高を得る (AivisSpeech Engine では常にダミーの値が返されます)",
    )
    def mora_pitch(
        accent_phrases: list[AccentPhrase],
        style_id: Annotated[StyleId, Query(alias="speaker")],
        core_version: Annotated[
            str | SkipJsonSchema[None],
            Query(
                description="AivisSpeech Engine ではサポートされていないパラメータです (常に無視されます) 。"
            ),
        ] = None,  # fmt: skip # noqa
    ) -> list[AccentPhrase]:
        version = core_version or LATEST_VERSION
        engine = tts_engines.get_tts_engine(version)
        return engine.update_pitch(accent_phrases, style_id)

    @router.post(
        "/synthesis",
        response_class=Response,
        responses={
            200: {
                "content": {
                    "audio/wav": {"schema": {"type": "string", "format": "binary"}}
                },
            }
        },
        tags=["音声合成"],
        summary="音声合成する",
    )
    def synthesis(
        query: AudioQuery,
        style_id: Annotated[StyleId, Query(alias="speaker")],
        enable_interrogative_upspeak: bool = Query(  # noqa: B008
            default=True,
            description="AivisSpeech Engine ではサポートされていないパラメータです (常に無視されます) 。",
        ),
        core_version: Annotated[
            str | SkipJsonSchema[None],
            Query(
                description="AivisSpeech Engine ではサポートされていないパラメータです (常に無視されます) 。"
            ),
        ] = None,  # fmt: skip # noqa
    ) -> Response:
        """
        指定されたスタイル ID に紐づく音声合成モデルを用いて音声合成を行います。
        """
        version = core_version or LATEST_VERSION
        engine = tts_engines.get_tts_engine(version)
        wave = engine.synthesize_wave(
            query, style_id, enable_interrogative_upspeak=enable_interrogative_upspeak
        )

        buffer = io.BytesIO()
        soundfile.write(
            file=buffer, data=wave, samplerate=query.outputSamplingRate, format="WAV"
        )

        return Response(buffer.getvalue(), media_type="audio/wav")

    @router.post(
        "/cancellable_synthesis",
        response_class=Response,
        responses={
            200: {
                "content": {
                    "audio/wav": {"schema": {"type": "string", "format": "binary"}}
                },
            }
        },
        tags=["音声合成"],
        # summary="音声合成する（キャンセル可能）",
        summary="AivisSpeech Engine ではサポートされていない API です (常に 501 Not Implemented を返します)",
    )
    def cancellable_synthesis(
        query: AudioQuery,
        request: Request,
        style_id: Annotated[StyleId, Query(alias="speaker")],
        core_version: Annotated[
            str | SkipJsonSchema[None],
            Query(
                description="AivisSpeech Engine ではサポートされていないパラメータです (常に無視されます) 。"
            ),
        ] = None,  # fmt: skip # noqa
    ) -> Response:
        raise HTTPException(
            status_code=501,
            detail="Cancelable synthesis is not supported in AivisSpeech Engine.",
        )
        """
        if cancellable_engine is None:
            raise HTTPException(
                status_code=404,
                detail="実験的機能はデフォルトで無効になっています。使用するには引数を指定してください。",
            )
        try:
            version = core_version or LATEST_VERSION
            f_name = cancellable_engine.synthesize_wave(
                query, style_id, request, version=version
            )
        except CancellableEngineInternalError as e:
            raise HTTPException(status_code=500, detail=str(e)) from e

        if f_name == "":
            raise HTTPException(status_code=422, detail="不明なバージョンです")

        return FileResponse(
            f_name,
            media_type="audio/wav",
            background=BackgroundTask(try_delete_file, f_name),
        )
        """

    @router.post(
        "/multi_synthesis",
        response_class=Response,
        responses={
            200: {
                "content": {
                    "application/zip": {
                        "schema": {"type": "string", "format": "binary"}
                    }
                },
            }
        },
        tags=["音声合成"],
        summary="複数まとめて音声合成する",
    )
    def multi_synthesis(
        queries: list[AudioQuery],
        style_id: Annotated[StyleId, Query(alias="speaker")],
        core_version: Annotated[
            str | SkipJsonSchema[None],
            Query(
                description="AivisSpeech Engine ではサポートされていないパラメータです (常に無視されます) 。"
            ),
        ] = None,  # fmt: skip # noqa
    ) -> Response:
        version = core_version or LATEST_VERSION
        engine = tts_engines.get_tts_engine(version)
        sampling_rate = queries[0].outputSamplingRate

        buffer = io.BytesIO()
        with zipfile.ZipFile(buffer, mode="a") as zip_file:
            for i in range(len(queries)):
                if queries[i].outputSamplingRate != sampling_rate:
                    raise HTTPException(
                        status_code=422,
                        detail="サンプリングレートが異なるクエリがあります",
                    )

                wav_file_buffer = io.BytesIO()
                wave = engine.synthesize_wave(queries[i], style_id)
                soundfile.write(
                    file=wav_file_buffer,
                    data=wave,
                    samplerate=sampling_rate,
                    format="WAV",
                )
                zip_file.writestr(
                    f"{str(i + 1).zfill(3)}.wav", wav_file_buffer.getvalue()
                )

        return Response(buffer.getvalue(), media_type="application/zip")

    @router.post(
        "/sing_frame_audio_query",
        tags=["クエリ作成"],
        # summary="歌唱音声合成用のクエリを作成する",
        summary="AivisSpeech Engine ではサポートされていない API です (常に 501 Not Implemented を返します)",
    )
    def sing_frame_audio_query(
        score: Score,
        style_id: Annotated[StyleId, Query(alias="speaker")],
        core_version: Annotated[
            str | SkipJsonSchema[None],
            Query(
                description="AivisSpeech Engine ではサポートされていないパラメータです (常に無視されます) 。"
            ),
        ] = None,  # fmt: skip # noqa
    ) -> FrameAudioQuery:
<<<<<<< HEAD
        # """
        # 歌唱音声合成用のクエリの初期値を得ます。ここで得られたクエリはそのまま歌唱音声合成に利用できます。各値の意味は`Schemas`を参照してください。
        # """
        raise HTTPException(
            status_code=501,
            detail="Sing frame audio query is not supported in AivisSpeech Engine.",
        )
        """
=======
        """歌唱音声合成用のクエリの初期値を得ます。ここで得られたクエリはそのまま歌唱音声合成に利用できます。各値の意味は`Schemas`を参照してください。"""
>>>>>>> 1226b054
        version = core_version or LATEST_VERSION
        engine = song_engines.get_song_engine(version)
        try:
            phonemes, f0, volume = engine.create_phoneme_and_f0_and_volume(
                score, style_id
            )
        except SongInvalidInputError as e:
            raise HTTPException(status_code=400, detail=str(e)) from e

        return FrameAudioQuery(
            f0=f0,
            volume=volume,
            phonemes=phonemes,
            volumeScale=1,
            outputSamplingRate=engine.default_sampling_rate,
            outputStereo=False,
        )
        """

    @router.post(
        "/sing_frame_f0",
        tags=["クエリ編集"],
        # summary="楽譜・歌唱音声合成用のクエリからフレームごとの基本周波数を得る",
        summary="AivisSpeech Engine ではサポートされていない API です (常に 501 Not Implemented を返します)",
    )
    def sing_frame_f0(
        score: Score,
        frame_audio_query: FrameAudioQuery,
        style_id: Annotated[StyleId, Query(alias="speaker")],
        core_version: Annotated[
            str | SkipJsonSchema[None],
            Query(
                description="AivisSpeech Engine ではサポートされていないパラメータです (常に無視されます) 。"
            ),
        ] = None,  # fmt: skip # noqa
    ) -> list[float]:
        raise HTTPException(
            status_code=501,
            detail="Sing frame f0 is not supported in AivisSpeech Engine.",
        )
        """
        version = core_version or LATEST_VERSION
        engine = song_engines.get_song_engine(version)
        try:
            return engine.create_f0_from_phoneme(
                score, frame_audio_query.phonemes, style_id
            )
<<<<<<< HEAD
        except TalkSingInvalidInputError as e:
            raise HTTPException(status_code=400, detail=str(e))
        """
=======
        except SongInvalidInputError as e:
            raise HTTPException(status_code=400, detail=str(e)) from e
>>>>>>> 1226b054

    @router.post(
        "/sing_frame_volume",
        tags=["クエリ編集"],
        # summary="楽譜・歌唱音声合成用のクエリからフレームごとの音量を得る",
        summary="AivisSpeech Engine ではサポートされていない API です (常に 501 Not Implemented を返します)",
    )
    def sing_frame_volume(
        score: Score,
        frame_audio_query: FrameAudioQuery,
        style_id: Annotated[StyleId, Query(alias="speaker")],
        core_version: Annotated[
            str | SkipJsonSchema[None],
            Query(
                description="AivisSpeech Engine ではサポートされていないパラメータです (常に無視されます) 。"
            ),
        ] = None,  # fmt: skip # noqa
    ) -> list[float]:
        raise HTTPException(
            status_code=501,
            detail="Sing frame volume is not supported in AivisSpeech Engine.",
        )
        """
        version = core_version or LATEST_VERSION
        engine = song_engines.get_song_engine(version)
        try:
            return engine.create_volume_from_phoneme_and_f0(
                score, frame_audio_query.phonemes, frame_audio_query.f0, style_id
            )
<<<<<<< HEAD
        except TalkSingInvalidInputError as e:
            raise HTTPException(status_code=400, detail=str(e))
        """
=======
        except SongInvalidInputError as e:
            raise HTTPException(status_code=400, detail=str(e)) from e
>>>>>>> 1226b054

    @router.post(
        "/frame_synthesis",
        response_class=Response,
        responses={
            200: {
                "content": {
                    "audio/wav": {"schema": {"type": "string", "format": "binary"}}
                },
            }
        },
        tags=["音声合成"],
        summary="AivisSpeech Engine ではサポートされていない API です (常に 501 Not Implemented を返します)",
    )
    def frame_synthesis(
        query: FrameAudioQuery,
        style_id: Annotated[StyleId, Query(alias="speaker")],
<<<<<<< HEAD
        core_version: Annotated[
            str | SkipJsonSchema[None],
            Query(
                description="AivisSpeech Engine ではサポートされていないパラメータです (常に無視されます) 。"
            ),
        ] = None,  # fmt: skip # noqa
    ) -> Response:
        # """
        # 歌唱音声合成を行います。
        # """
        raise HTTPException(
            status_code=501,
            detail="Frame synthesis is not supported in AivisSpeech Engine.",
        )
        """
=======
        core_version: str | SkipJsonSchema[None] = None,
    ) -> FileResponse:
        """歌唱音声合成を行います。"""
>>>>>>> 1226b054
        version = core_version or LATEST_VERSION
        engine = song_engines.get_song_engine(version)
        try:
            wave = engine.frame_synthesize_wave(query, style_id)
        except SongInvalidInputError as e:
            raise HTTPException(status_code=400, detail=str(e)) from e

        buffer = io.BytesIO()
        soundfile.write(
            file=buffer, data=wave, samplerate=query.outputSamplingRate, format="WAV"
        )

        return Response(buffer.getvalue(), media_type="audio/wav")
        """

    @router.post(
        "/connect_waves",
        response_class=Response,
        responses={
            200: {
                "content": {
                    "audio/wav": {"schema": {"type": "string", "format": "binary"}}
                },
            }
        },
        tags=["音声合成"],
        summary="Base64 エンコードされた複数の WAV データを一つに結合する",
    )
<<<<<<< HEAD
    def connect_waves(waves: list[str]) -> Response:
        """
        Base64 エンコードされた WAV データを一つに結合し、WAV ファイルで返します。
        """
=======
    def connect_waves(waves: list[str]) -> FileResponse:
        """base64エンコードされたwavデータを一纏めにし、wavファイルで返します。"""
>>>>>>> 1226b054
        try:
            waves_nparray, sampling_rate = connect_base64_waves(waves)
        except ConnectBase64WavesException as e:
            raise HTTPException(status_code=422, detail=str(e)) from e

        buffer = io.BytesIO()
        soundfile.write(
            file=buffer,
            data=waves_nparray,
            samplerate=sampling_rate,
            format="WAV",
        )

        return Response(buffer.getvalue(), media_type="audio/wav")

    @router.post(
        "/validate_kana",
        tags=["クエリ作成"],
        summary="テキストが AquesTalk 風記法に従っているか判定する",
        responses={
            400: {
                "description": "テキストが不正です",
                "model": ParseKanaBadRequest,
            }
        },
    )
    async def validate_kana(
        text: Annotated[str, Query(description="判定する対象の文字列")],
    ) -> bool:
        """
<<<<<<< HEAD
        テキストが AquesTalk 風記法に従っているかどうかを判定します。従っていない場合はエラーが返ります。
=======
        テキストがAquesTalk 風記法に従っているかどうかを判定します。

        従っていない場合はエラーが返ります。
>>>>>>> 1226b054
        """
        try:
            parse_kana(text)
            return True
        except ParseKanaError as e:
            raise HTTPException(
                status_code=400,
                detail=ParseKanaBadRequest(e).model_dump(),
            ) from e

    @router.post(
        "/initialize_speaker",
        status_code=204,
        tags=["音声合成モデル管理"],
        summary="指定されたスタイル ID に紐づく音声合成モデルをロードする",
    )
    def initialize_speaker(
        style_id: Annotated[StyleId, Query(alias="speaker")],
        skip_reinit: Annotated[
            bool,
            Query(
                description="既にロード済みの音声合成モデルの再ロードをスキップするかどうか"
            ),
        ] = False,
        core_version: Annotated[
            str | SkipJsonSchema[None],
            Query(
                description="AivisSpeech Engine ではサポートされていないパラメータです (常に無視されます) 。"
            ),
        ] = None,  # fmt: skip # noqa
    ) -> None:
        """
<<<<<<< HEAD
        指定されたスタイル ID に紐づく音声合成モデルをロードします。<br>
        実行しなくても他の API は利用できますが、音声合成の初回実行時に時間がかかることがあります。
=======
        指定されたスタイルを初期化します。

        実行しなくても他のAPIは使用できますが、初回実行時に時間がかかることがあります。
>>>>>>> 1226b054
        """
        version = core_version or LATEST_VERSION
        engine = tts_engines.get_tts_engine(version)
        engine.initialize_synthesis(style_id, skip_reinit=skip_reinit)

    @router.get(
        "/is_initialized_speaker",
        tags=["音声合成モデル管理"],
        summary="指定されたスタイル ID に紐づく音声合成モデルがロードされているかを確認する",
    )
    def is_initialized_speaker(
        style_id: Annotated[StyleId, Query(alias="speaker")],
        core_version: Annotated[
            str | SkipJsonSchema[None],
            Query(
                description="AivisSpeech Engine ではサポートされていないパラメータです (常に無視されます) 。"
            ),
        ] = None,  # fmt: skip # noqa
    ) -> bool:
<<<<<<< HEAD
        """
        指定されたスタイル ID に紐づく音声合成モデルがロードされているかどうかを返します。
        """
=======
        """指定されたスタイルが初期化されているかどうかを返します。"""
>>>>>>> 1226b054
        version = core_version or LATEST_VERSION
        engine = tts_engines.get_tts_engine(version)
        return engine.is_synthesis_initialized(style_id)

    @router.get(
        "/supported_devices",
        tags=["音声合成モデル管理"],
        summary="このビルドでサポートされている、音声合成モデルの推論デバイスを取得する",
    )
    def supported_devices(
        core_version: Annotated[
            str | SkipJsonSchema[None],
            Query(
                description="AivisSpeech Engine ではサポートされていないパラメータです (常に無視されます) 。"
            ),
        ] = None,  # fmt: skip # noqa
    ) -> SupportedDevicesInfo:
        """
        このビルドでサポートされている、音声合成モデルの推論デバイスを返します。<br>
        通常、下記の値が返されます。true であっても実際に推論デバイスが利用可能とは限りません。
        - Windows: `{"cpu": true, "cuda": false, "dml": true}`
        - macOS: `{"cpu": true, "cuda": false, "dml": false}`
        - Linux: `{"cpu": true, "cuda": true, "dml": false}`
        """
        version = core_version or LATEST_VERSION
        supported_devices = tts_engines.get_tts_engine(version).supported_devices
        if supported_devices is None:
            raise HTTPException(status_code=422, detail="非対応の機能です。")
        return SupportedDevicesInfo.generate_from(supported_devices)

    return router<|MERGE_RESOLUTION|>--- conflicted
+++ resolved
@@ -6,6 +6,7 @@
 
 import soundfile
 from fastapi import APIRouter, HTTPException, Query, Request, Response
+from fastapi.responses import FileResponse
 from pydantic import BaseModel, Field
 from pydantic.json_schema import SkipJsonSchema
 
@@ -29,19 +30,8 @@
     ParseKanaErrorCode,
     Score,
 )
-<<<<<<< HEAD
+from voicevox_engine.tts_pipeline.song_engine import SongEngineManager
 from voicevox_engine.tts_pipeline.tts_engine import LATEST_VERSION, TTSEngineManager
-=======
-from voicevox_engine.tts_pipeline.song_engine import (
-    SongEngineManager,
-    SongInvalidInputError,
-)
-from voicevox_engine.tts_pipeline.tts_engine import (
-    LATEST_VERSION,
-    TTSEngineManager,
-)
-from voicevox_engine.utility.file_utility import try_delete_file
->>>>>>> 1226b054
 
 
 class ParseKanaBadRequest(BaseModel):
@@ -102,14 +92,10 @@
             ),
         ] = None,  # fmt: skip # noqa
     ) -> AudioQuery:
-<<<<<<< HEAD
         """
         音声合成用のクエリの初期値を得ます。ここで得られたクエリはそのまま音声合成に利用できます。<br>
         各値の意味は `Schemas` を参照してください。
         """
-=======
-        """音声合成用のクエリの初期値を得ます。ここで得られたクエリはそのまま音声合成に利用できます。各値の意味は`Schemas`を参照してください。"""
->>>>>>> 1226b054
         version = core_version or LATEST_VERSION
         engine = tts_engines.get_tts_engine(version)
         accent_phrases = engine.create_accent_phrases(text, style_id)
@@ -145,14 +131,10 @@
             ),
         ] = None,  # fmt: skip # noqa
     ) -> AudioQuery:
-<<<<<<< HEAD
         """
         音声合成用のクエリの初期値を得ます。ここで得られたクエリはそのまま音声合成に利用できます。<br>
         各値の意味は `Schemas` を参照してください。
         """
-=======
-        """音声合成用のクエリの初期値を得ます。ここで得られたクエリはそのまま音声合成に利用できます。各値の意味は`Schemas`を参照してください。"""
->>>>>>> 1226b054
         version = core_version or LATEST_VERSION
         engine = tts_engines.get_tts_engine(version)
         try:
@@ -211,14 +193,8 @@
         ] = None,  # fmt: skip # noqa
     ) -> list[AccentPhrase]:
         """
-<<<<<<< HEAD
         テキストからアクセント句を得ます。<br>
         is_kanaが`true`のとき、テキストは次の AquesTalk 風記法で解釈されます。デフォルトは`false`です。
-=======
-        テキストからアクセント句を得ます。
-
-        is_kanaが`true`のとき、テキストは次のAquesTalk 風記法で解釈されます。デフォルトは`false`です。
->>>>>>> 1226b054
         * 全てのカナはカタカナで記述される
         * アクセント句は`/`または`、`で区切る。`、`で区切った場合に限り無音区間が挿入される。
         * カナの手前に`_`を入れるとそのカナは無声化される
@@ -361,7 +337,7 @@
                 description="AivisSpeech Engine ではサポートされていないパラメータです (常に無視されます) 。"
             ),
         ] = None,  # fmt: skip # noqa
-    ) -> Response:
+    ) -> FileResponse:
         raise HTTPException(
             status_code=501,
             detail="Cancelable synthesis is not supported in AivisSpeech Engine.",
@@ -458,7 +434,6 @@
             ),
         ] = None,  # fmt: skip # noqa
     ) -> FrameAudioQuery:
-<<<<<<< HEAD
         # """
         # 歌唱音声合成用のクエリの初期値を得ます。ここで得られたクエリはそのまま歌唱音声合成に利用できます。各値の意味は`Schemas`を参照してください。
         # """
@@ -467,9 +442,6 @@
             detail="Sing frame audio query is not supported in AivisSpeech Engine.",
         )
         """
-=======
-        """歌唱音声合成用のクエリの初期値を得ます。ここで得られたクエリはそのまま歌唱音声合成に利用できます。各値の意味は`Schemas`を参照してください。"""
->>>>>>> 1226b054
         version = core_version or LATEST_VERSION
         engine = song_engines.get_song_engine(version)
         try:
@@ -517,14 +489,9 @@
             return engine.create_f0_from_phoneme(
                 score, frame_audio_query.phonemes, style_id
             )
-<<<<<<< HEAD
-        except TalkSingInvalidInputError as e:
-            raise HTTPException(status_code=400, detail=str(e))
-        """
-=======
         except SongInvalidInputError as e:
             raise HTTPException(status_code=400, detail=str(e)) from e
->>>>>>> 1226b054
+        """
 
     @router.post(
         "/sing_frame_volume",
@@ -554,14 +521,9 @@
             return engine.create_volume_from_phoneme_and_f0(
                 score, frame_audio_query.phonemes, frame_audio_query.f0, style_id
             )
-<<<<<<< HEAD
-        except TalkSingInvalidInputError as e:
-            raise HTTPException(status_code=400, detail=str(e))
-        """
-=======
         except SongInvalidInputError as e:
             raise HTTPException(status_code=400, detail=str(e)) from e
->>>>>>> 1226b054
+        """
 
     @router.post(
         "/frame_synthesis",
@@ -579,7 +541,6 @@
     def frame_synthesis(
         query: FrameAudioQuery,
         style_id: Annotated[StyleId, Query(alias="speaker")],
-<<<<<<< HEAD
         core_version: Annotated[
             str | SkipJsonSchema[None],
             Query(
@@ -595,11 +556,6 @@
             detail="Frame synthesis is not supported in AivisSpeech Engine.",
         )
         """
-=======
-        core_version: str | SkipJsonSchema[None] = None,
-    ) -> FileResponse:
-        """歌唱音声合成を行います。"""
->>>>>>> 1226b054
         version = core_version or LATEST_VERSION
         engine = song_engines.get_song_engine(version)
         try:
@@ -628,15 +584,10 @@
         tags=["音声合成"],
         summary="Base64 エンコードされた複数の WAV データを一つに結合する",
     )
-<<<<<<< HEAD
     def connect_waves(waves: list[str]) -> Response:
         """
         Base64 エンコードされた WAV データを一つに結合し、WAV ファイルで返します。
         """
-=======
-    def connect_waves(waves: list[str]) -> FileResponse:
-        """base64エンコードされたwavデータを一纏めにし、wavファイルで返します。"""
->>>>>>> 1226b054
         try:
             waves_nparray, sampling_rate = connect_base64_waves(waves)
         except ConnectBase64WavesException as e:
@@ -667,13 +618,7 @@
         text: Annotated[str, Query(description="判定する対象の文字列")],
     ) -> bool:
         """
-<<<<<<< HEAD
         テキストが AquesTalk 風記法に従っているかどうかを判定します。従っていない場合はエラーが返ります。
-=======
-        テキストがAquesTalk 風記法に従っているかどうかを判定します。
-
-        従っていない場合はエラーが返ります。
->>>>>>> 1226b054
         """
         try:
             parse_kana(text)
@@ -706,14 +651,8 @@
         ] = None,  # fmt: skip # noqa
     ) -> None:
         """
-<<<<<<< HEAD
         指定されたスタイル ID に紐づく音声合成モデルをロードします。<br>
         実行しなくても他の API は利用できますが、音声合成の初回実行時に時間がかかることがあります。
-=======
-        指定されたスタイルを初期化します。
-
-        実行しなくても他のAPIは使用できますが、初回実行時に時間がかかることがあります。
->>>>>>> 1226b054
         """
         version = core_version or LATEST_VERSION
         engine = tts_engines.get_tts_engine(version)
@@ -733,13 +672,9 @@
             ),
         ] = None,  # fmt: skip # noqa
     ) -> bool:
-<<<<<<< HEAD
         """
         指定されたスタイル ID に紐づく音声合成モデルがロードされているかどうかを返します。
         """
-=======
-        """指定されたスタイルが初期化されているかどうかを返します。"""
->>>>>>> 1226b054
         version = core_version or LATEST_VERSION
         engine = tts_engines.get_tts_engine(version)
         return engine.is_synthesis_initialized(style_id)
