--- conflicted
+++ resolved
@@ -2,12 +2,7 @@
 import os
 from pathlib import Path
 
-<<<<<<< HEAD
-from fastapi import HTTPException
-
 from ..logging import logger
-=======
->>>>>>> 71aa4140
 from ..utility.core_version_utility import get_latest_version
 from ..utility.path_utility import engine_root, get_save_dir
 from .core_adapter import CoreAdapter
